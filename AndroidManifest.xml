<?xml version="1.0" encoding="utf-8"?>
<!-- Copyright (C) 2010 Thialfihar <thi@thialfihar.org>

     Licensed under the Apache License, Version 2.0 (the "License");
     you may not use this file except in compliance with the License.
     You may obtain a copy of the License at

          http://www.apache.org/licenses/LICENSE-2.0

     Unless required by applicable law or agreed to in writing, software
     distributed under the License is distributed on an "AS IS" BASIS,
     WITHOUT WARRANTIES OR CONDITIONS OF ANY KIND, either express or implied.
     See the License for the specific language governing permissions and
     limitations under the License.
-->

<manifest
    xmlns:android="http://schemas.android.com/apk/res/android"
    package="org.thialfihar.android.apg"
<<<<<<< HEAD
    android:versionCode="10900" android:versionName="1.0.9/apg_service beta 00"
    android:installLocation="auto">
=======
    android:versionCode="10900" android:versionName="1.0.9 beta 00">
>>>>>>> debb9040

    <application
        android:icon="@drawable/icon"
        android:label="@string/app_name">

        <activity
            android:name=".MainActivity"
            android:label="@string/app_name"
            android:configChanges="keyboardHidden|orientation|keyboard">

            <intent-filter>
                <action android:name="android.intent.action.MAIN" />
                <category android:name="android.intent.category.LAUNCHER" />
            </intent-filter>

        </activity>

        <activity
            android:name=".PublicKeyListActivity"
            android:label="@string/title_managePublicKeys"
            android:configChanges="keyboardHidden|orientation|keyboard"
            android:launchMode="singleTop">

            <intent-filter>
                <action android:name="android.intent.action.SEARCH" />
            </intent-filter>

            <meta-data
                android:name="android.app.searchable"
                android:resource="@xml/searchable_public_keys"/>

        </activity>

        <activity
            android:name=".SecretKeyListActivity"
            android:label="@string/title_manageSecretKeys"
            android:configChanges="keyboardHidden|orientation|keyboard"
            android:launchMode="singleTop">

            <intent-filter>
                <action android:name="android.intent.action.SEARCH" />
            </intent-filter>

            <meta-data
                android:name="android.app.searchable"
                android:resource="@xml/searchable_secret_keys"/>

        </activity>

        <activity
            android:name=".EditKeyActivity"
            android:label="@string/title_editKey"
            android:configChanges="keyboardHidden|orientation|keyboard"/>

        <activity
            android:name=".SelectPublicKeyListActivity"
            android:label="@string/title_selectRecipients"
            android:configChanges="keyboardHidden|orientation|keyboard"
            android:launchMode="singleTop">

            <intent-filter>
                <action android:name="org.thialfihar.android.apg.intent.SELECT_PUBLIC_KEYS" />
                <category android:name="android.intent.category.DEFAULT"/>
            </intent-filter>

            <intent-filter>
                <action android:name="android.intent.action.SEARCH" />
            </intent-filter>

            <meta-data
                android:name="android.app.searchable"
                android:resource="@xml/searchable_public_keys"/>

        </activity>

        <activity
            android:name=".SelectSecretKeyListActivity"
            android:label="@string/title_selectSignature"
            android:configChanges="keyboardHidden|orientation|keyboard"
            android:launchMode="singleTop">

            <intent-filter>
                <action android:name="org.thialfihar.android.apg.intent.SELECT_SECRET_KEY" />
                <category android:name="android.intent.category.DEFAULT"/>
            </intent-filter>

            <intent-filter>
                <action android:name="android.intent.action.SEARCH" />
            </intent-filter>

            <meta-data
                android:name="android.app.searchable"
                android:resource="@xml/searchable_secret_keys"/>

        </activity>

        <activity
            android:name=".EncryptActivity"
            android:label="@string/title_encrypt"
            android:configChanges="keyboardHidden|orientation|keyboard">

            <intent-filter>
                <action android:name="org.thialfihar.android.apg.intent.ENCRYPT" />
                <action android:name="org.thialfihar.android.apg.intent.ENCRYPT_FILE" />
                <action android:name="org.thialfihar.android.apg.intent.ENCRYPT_AND_RETURN" />
                <action android:name="org.thialfihar.android.apg.intent.GENERATE_SIGNATURE" />
                <category android:name="android.intent.category.DEFAULT"/>
                <data android:mimeType="*/*"/>
            </intent-filter>

        </activity>

        <activity
            android:name=".DecryptActivity"
            android:label="@string/title_decrypt"
            android:configChanges="keyboardHidden|orientation|keyboard">

            <intent-filter>
                <action android:name="org.thialfihar.android.apg.intent.DECRYPT" />
                <action android:name="org.thialfihar.android.apg.intent.DECRYPT_FILE" />
                <action android:name="org.thialfihar.android.apg.intent.DECRYPT_AND_RETURN" />
                <category android:name="android.intent.category.DEFAULT"/>
                <data android:mimeType="*/*"/>
            </intent-filter>

        </activity>

        <activity
            android:name=".GeneralActivity"
            android:label="@string/app_name"
            android:configChanges="keyboardHidden|orientation|keyboard"
            android:theme="@android:style/Theme.Dialog">

            <intent-filter>
                <action android:name="android.intent.action.VIEW" />
                <action android:name="android.intent.action.SEND" />
                <category android:name="android.intent.category.DEFAULT"/>
                <data android:mimeType="*/*" android:scheme="file"/>
            </intent-filter>

            <intent-filter>
                <action android:name="android.intent.action.VIEW" />
                <action android:name="android.intent.action.SEND" />
                <category android:name="android.intent.category.DEFAULT"/>
            </intent-filter>

            <intent-filter>
                <action android:name="android.intent.action.VIEW" />
                <action android:name="android.intent.action.SEND" />
                <category android:name="android.intent.category.DEFAULT"/>
                <data android:mimeType="text/*" android:scheme=""/>
            </intent-filter>

        </activity>

        <activity
            android:name=".MailListActivity"
            android:label="@string/title_mailInbox"
            android:configChanges="keyboardHidden|orientation|keyboard"/>

        <activity
            android:name=".KeyServerQueryActivity"
            android:label="@string/title_keyServerQuery"
            android:configChanges="keyboardHidden|orientation|keyboard"/>

        <activity
            android:name=".SendKeyActivity"
            android:label="@string/title_sendKey"
            android:configChanges="keyboardHidden|orientation|keyboard"/>

        <activity
            android:name=".PreferencesActivity"
            android:label="@string/title_preferences"
            android:configChanges="keyboardHidden|orientation|keyboard"/>

        <activity
            android:name=".KeyServerPreferenceActivity"
            android:label="@string/title_keyServerPreference"
            android:configChanges="keyboardHidden|orientation|keyboard"/>

        <activity
            android:name=".SignKeyActivity"
            android:label="@string/title_signKey"
            android:configChanges="keyboardHidden|orientation|keyboard"/>
            
        <activity
            android:name=".ImportFromQRCodeActivity"
            android:label="@string/title_importFromQRCode"
            android:configChanges="keyboardHidden|orientation|keyboard"/>


        <service android:name=".Service" />
        <service
            android:name=".ApgService"
            android:enabled="true" android:exported="true"
            android:process=":remote"
            android:permission="org.thialfihar.android.apg.permission.READ_KEY_DETAILS"
            >
            <intent-filter>
                <action android:name="org.thialfihar.android.apg.IApgService"/>
            </intent-filter>
            <meta-data android:name="api_version" android:value="2" />
        </service>  
        <provider
            android:readPermission="org.thialfihar.android.apg.permission.READ_KEY_DETAILS"
            android:name="org.thialfihar.android.apg.provider.DataProvider"
            android:authorities="org.thialfihar.android.apg.provider"/>
            
        <provider
            android:permission="org.thialfihar.android.apg.permission.STORE_BLOBS"
            android:name="org.thialfihar.android.apg.provider.ApgServiceBlobProvider"
            android:authorities="org.thialfihar.android.apg.provider.apgserviceblobprovider"/>

    </application>
    <uses-sdk android:minSdkVersion="3" android:targetSdkVersion="5" />

    <permission android:name="org.thialfihar.android.apg.permission.READ_KEY_DETAILS"
                android:protectionLevel="dangerous"
                android:label="@string/permission_read_key_details_label"
                android:description="@string/permission_read_key_details_description"/>

    <permission android:name="org.thialfihar.android.apg.permission.STORE_BLOBS"
                android:protectionLevel="dangerous"
                android:label="@string/permission_store_blobs_label"
                android:description="@string/permission_store_blobs_description"/>

    <uses-permission android:name="com.google.android.providers.gmail.permission.READ_GMAIL" />
    <uses-permission android:name="com.google.android.gm.permission.READ_GMAIL" />
    <uses-permission android:name="android.permission.WRITE_EXTERNAL_STORAGE" />
    <uses-permission android:name="com.fsck.k9.permission.READ_ATTACHMENT" />
    <uses-permission android:name="android.permission.INTERNET"/>
    <uses-permission android:name="org.thialfihar.android.apg.permission.STORE_BLOBS"/>

</manifest><|MERGE_RESOLUTION|>--- conflicted
+++ resolved
@@ -17,12 +17,8 @@
 <manifest
     xmlns:android="http://schemas.android.com/apk/res/android"
     package="org.thialfihar.android.apg"
-<<<<<<< HEAD
-    android:versionCode="10900" android:versionName="1.0.9/apg_service beta 00"
+    android:versionCode="11000" android:versionName="1.1"
     android:installLocation="auto">
-=======
-    android:versionCode="10900" android:versionName="1.0.9 beta 00">
->>>>>>> debb9040
 
     <application
         android:icon="@drawable/icon"
