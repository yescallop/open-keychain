/*
 * Copyright (C) 2010 Thialfihar <thi@thialfihar.org>
 *
 * Licensed under the Apache License, Version 2.0 (the "License");
 * you may not use this file except in compliance with the License.
 * You may obtain a copy of the License at
 *
 *      http://www.apache.org/licenses/LICENSE-2.0
 *
 * Unless required by applicable law or agreed to in writing, software
 * distributed under the License is distributed on an "AS IS" BASIS,
 * WITHOUT WARRANTIES OR CONDITIONS OF ANY KIND, either express or implied.
 * See the License for the specific language governing permissions and
 * limitations under the License.
 */

package org.thialfihar.android.apg;

import org.thialfihar.android.apg.provider.Accounts;

import android.app.AlertDialog;
import android.app.Dialog;
import android.content.ContentValues;
import android.content.Context;
import android.content.DialogInterface;
import android.content.Intent;
import android.database.Cursor;
import android.database.SQLException;
import android.net.Uri;
import android.os.Bundle;
import android.view.ContextMenu;
import android.view.LayoutInflater;
import android.view.Menu;
import android.view.MenuItem;
import android.view.View;
import android.view.ViewGroup;
import android.view.ContextMenu.ContextMenuInfo;
import android.view.View.OnClickListener;
import android.widget.AdapterView;
import android.widget.Button;
import android.widget.CursorAdapter;
import android.widget.EditText;
import android.widget.ListView;
import android.widget.TextView;
import android.widget.Toast;
import android.widget.AdapterView.OnItemClickListener;

public class MainActivity extends BaseActivity {
    private ListView mAccounts = null;
    private AccountListAdapter mListAdapter = null;
    private Cursor mAccountCursor;

    @Override
    public void onCreate(Bundle savedInstanceState) {
        super.onCreate(savedInstanceState);
        setContentView(R.layout.main);

        Button encryptMessageButton = (Button) findViewById(R.id.btn_encryptMessage);
        Button decryptMessageButton = (Button) findViewById(R.id.btn_decryptMessage);
        Button encryptFileButton = (Button) findViewById(R.id.btn_encryptFile);
        Button decryptFileButton = (Button) findViewById(R.id.btn_decryptFile);
        mAccounts = (ListView) findViewById(R.id.accounts);

        encryptMessageButton.setOnClickListener(new OnClickListener() {
            @Override
            public void onClick(View v) {
                Intent intent = new Intent(MainActivity.this, EncryptActivity.class);
                intent.setAction(Apg.Intent.ENCRYPT);
                startActivity(intent);
            }
        });

        decryptMessageButton.setOnClickListener(new OnClickListener() {
            @Override
            public void onClick(View v) {
                Intent intent = new Intent(MainActivity.this, DecryptActivity.class);
                intent.setAction(Apg.Intent.DECRYPT);
                startActivity(intent);
            }
        });

        encryptFileButton.setOnClickListener(new OnClickListener() {
            @Override
            public void onClick(View v) {
                Intent intent = new Intent(MainActivity.this, EncryptActivity.class);
                intent.setAction(Apg.Intent.ENCRYPT_FILE);
                startActivity(intent);
            }
        });

        decryptFileButton.setOnClickListener(new OnClickListener() {
            @Override
            public void onClick(View v) {
                Intent intent = new Intent(MainActivity.this, DecryptActivity.class);
                intent.setAction(Apg.Intent.DECRYPT_FILE);
                startActivity(intent);
            }
        });

        mAccountCursor =
                Apg.getDatabase().db().query(Accounts.TABLE_NAME,
                                             new String[] {
                                                 Accounts._ID,
                                                 Accounts.NAME,
                                             }, null, null, null, null, Accounts.NAME + " ASC");
        startManagingCursor(mAccountCursor);

        mListAdapter = new AccountListAdapter(this, mAccountCursor);
        mAccounts.setAdapter(mListAdapter);
        mAccounts.setOnItemClickListener(new OnItemClickListener() {
            @Override
            public void onItemClick(AdapterView<?> arg0, View view, int index, long id) {
<<<<<<< HEAD
                Cursor cursor =
                        managedQuery(Uri.withAppendedPath(Accounts.CONTENT_URI, "" + id), null,
                                     null, null, null);
                if (cursor != null && cursor.getCount() > 0) {
                    cursor.moveToFirst();
                    int nameIndex = cursor.getColumnIndex(Accounts.NAME);
                    String accountName = cursor.getString(nameIndex);
                    startActivity(new Intent(MainActivity.this, MailListActivity.class)
                                        .putExtra("account", accountName));
                }
=======
                String accountName = (String) mAccounts.getItemAtPosition(index);
                startActivity(new Intent(MainActivity.this, MailListActivity.class)
                                        .putExtra(Apg.EXTRA_ACCOUNT, accountName));
>>>>>>> a571ce7c
            }
        });
        registerForContextMenu(mAccounts);

        if (!hasSeenChangeLog()) {
            showDialog(Id.dialog.change_log);
        }
    }

    @Override
    protected Dialog onCreateDialog(int id) {
        switch (id) {
            case Id.dialog.new_account: {
                AlertDialog.Builder alert = new AlertDialog.Builder(this);

                alert.setTitle(R.string.title_addAccount);
                alert.setMessage(R.string.specifyGoogleMailAccount);

                final EditText input = new EditText(this);
                alert.setView(input);

                alert.setPositiveButton(android.R.string.ok,
                        new DialogInterface.OnClickListener() {
                            public void onClick(DialogInterface dialog, int id) {
                                MainActivity.this.removeDialog(Id.dialog.new_account);
                                String accountName = "" + input.getText();

                                Cursor testCursor =
                                        managedQuery(Uri.parse("content://gmail-ls/conversations/" +
                                                               accountName),
                                                     null, null, null, null);
                                if (testCursor == null) {
                                    Toast.makeText(MainActivity.this,
                                                   getString(R.string.errorMessage,
                                                             getString(R.string.error_accountNotFound,
                                                                       accountName)),
                                                   Toast.LENGTH_SHORT).show();
                                    return;
                                }

                                ContentValues values = new ContentValues();
                                values.put(Accounts.NAME, accountName);
                                try {
<<<<<<< HEAD
                                    MainActivity.this.getContentResolver()
                                                     .insert(Accounts.CONTENT_URI,
                                                             values);
=======
                                    Apg.getDatabase().db().insert(Accounts.TABLE_NAME,
                                                                  Accounts.NAME, values);
                                    mAccountCursor.requery();
                                    mListAdapter.notifyDataSetChanged();
>>>>>>> a571ce7c
                                } catch (SQLException e) {
                                    Toast.makeText(MainActivity.this,
                                                   getString(R.string.errorMessage,
                                                             getString(R.string.error_addingAccountFailed,
                                                                       accountName)),
                                                   Toast.LENGTH_SHORT).show();
                                }
                            }
                        });

                alert.setNegativeButton(android.R.string.cancel,
                                        new DialogInterface.OnClickListener() {
                                            public void onClick(DialogInterface dialog, int id) {
                                                MainActivity.this.removeDialog(Id.dialog.new_account);
                                            }
                                        });

                return alert.create();
            }

            case Id.dialog.change_log: {
                AlertDialog.Builder alert = new AlertDialog.Builder(this);

                alert.setTitle("Changes " + Apg.FULL_VERSION);
                LayoutInflater inflater =
                    (LayoutInflater) this.getSystemService(Context.LAYOUT_INFLATER_SERVICE);
                View layout = inflater.inflate(R.layout.info, null);
                TextView message = (TextView) layout.findViewById(R.id.message);

                message.setText("Read the warnings!\n\n" +
                                "Changes:\n" +
<<<<<<< HEAD
=======
                                "* k9mail integration, k9mail beta build is available on the k9mail website\n" +
                                "* support of other file managers (e.g. ASTRO)\n" +
                                "* Slovenian translation (thanks, 359)\n" +
                                "* new database, much faster, less memory usage\n" +
                                "* defined Intents and content provider for other apps\n" +
                                "* bugfixes\n" +
>>>>>>> a571ce7c
                                "\n" +
                                "WARNING: be careful editing your existing keys, as they " +
                                "WILL be stripped of certificates right now.\n" +
                                "\n" +
                                "WARNING: key creation/editing doesn't support all " +
                                "GPG features yet. In particular: " +
                                "key cross-certification is NOT supported, so signing " +
                                "with those keys will get a warning when the signature is " +
                                "checked.\n" +
                                "\n" +
                                "I hope APG continues to be useful to you, please send " +
                                "bug reports, feature wishes, feedback.");
                alert.setView(layout);

                alert.setCancelable(false);
                alert.setPositiveButton(android.R.string.ok,
                                        new DialogInterface.OnClickListener() {
                                            public void onClick(DialogInterface dialog, int id) {
                                                MainActivity.this.removeDialog(Id.dialog.change_log);
                                                setHasSeenChangeLog(true);
                                            }
                });

                return alert.create();
            }

            default: {
                return super.onCreateDialog(id);
            }
        }
    }

    @Override
    public boolean onCreateOptionsMenu(Menu menu) {
        menu.add(0, Id.menu.option.create, 0, R.string.menu_addAccount)
                .setIcon(android.R.drawable.ic_menu_add);
        menu.add(1, Id.menu.option.manage_public_keys, 1, R.string.menu_managePublicKeys)
                .setIcon(android.R.drawable.ic_menu_manage);
        menu.add(1, Id.menu.option.manage_secret_keys, 2, R.string.menu_manageSecretKeys)
                .setIcon(android.R.drawable.ic_menu_manage);
        menu.add(2, Id.menu.option.preferences, 3, R.string.menu_preferences)
                .setIcon(android.R.drawable.ic_menu_preferences);
        menu.add(2, Id.menu.option.about, 4, R.string.menu_about)
                .setIcon(android.R.drawable.ic_menu_info_details);
        return true;
    }

    @Override
    public boolean onOptionsItemSelected(MenuItem item) {
        switch (item.getItemId()) {
            case Id.menu.option.create: {
                showDialog(Id.dialog.new_account);
                return true;
            }

            case Id.menu.option.manage_public_keys: {
                startActivity(new Intent(this, PublicKeyListActivity.class));
                return true;
            }

            case Id.menu.option.manage_secret_keys: {
                startActivity(new Intent(this, SecretKeyListActivity.class));
                return true;
            }

            default: {
                return super.onOptionsItemSelected(item);
            }
        }
    }

    @Override
    public void onCreateContextMenu(ContextMenu menu, View v, ContextMenuInfo menuInfo) {
        super.onCreateContextMenu(menu, v, menuInfo);

        TextView nameTextView = (TextView) v.findViewById(R.id.accountName);
        if (nameTextView != null) {
            menu.setHeaderTitle(nameTextView.getText());
            menu.add(0, Id.menu.delete, 0, R.string.menu_deleteAccount);
        }
    }

    @Override
    public boolean onContextItemSelected(MenuItem menuItem) {
        AdapterView.AdapterContextMenuInfo info =
                (AdapterView.AdapterContextMenuInfo) menuItem.getMenuInfo();

        switch (menuItem.getItemId()) {
            case Id.menu.delete: {
<<<<<<< HEAD
                Uri uri = Uri.withAppendedPath(Accounts.CONTENT_URI, "" + info.id);
                this.getContentResolver().delete(uri, null, null);
=======
                Apg.getDatabase().db().delete(Accounts.TABLE_NAME,
                                              Accounts._ID + " = ?",
                                              new String[] { "" + info.id });
                mAccountCursor.requery();
                mListAdapter.notifyDataSetChanged();
>>>>>>> a571ce7c
                return true;
            }

            default: {
                return super.onContextItemSelected(menuItem);
            }
        }
    }


    private static class AccountListAdapter extends CursorAdapter {
        private LayoutInflater minflater;

        public AccountListAdapter(Context context, Cursor cursor) {
            super(context, cursor);
            minflater = (LayoutInflater) context.getSystemService(Context.LAYOUT_INFLATER_SERVICE);
        }

        @Override
        public Object getItem(int position) {
            Cursor c = getCursor();
            c.moveToPosition(position);
            return c.getString(c.getColumnIndex(Accounts.NAME));
        }

        @Override
        public int getCount() {
            return super.getCount();
        }

        @Override
        public View newView(Context context, Cursor cursor, ViewGroup parent) {
            return minflater.inflate(R.layout.account_item, null);
        }

        @Override
        public void bindView(View view, Context context, Cursor cursor) {
            TextView nameTextView = (TextView) view.findViewById(R.id.accountName);
            int nameIndex = cursor.getColumnIndex(Accounts.NAME);
            final String account = cursor.getString(nameIndex);
            nameTextView.setText(account);
        }

        @Override
        public boolean isEnabled(int position) {
            return true;
        }
    }
}<|MERGE_RESOLUTION|>--- conflicted
+++ resolved
@@ -110,22 +110,9 @@
         mAccounts.setOnItemClickListener(new OnItemClickListener() {
             @Override
             public void onItemClick(AdapterView<?> arg0, View view, int index, long id) {
-<<<<<<< HEAD
-                Cursor cursor =
-                        managedQuery(Uri.withAppendedPath(Accounts.CONTENT_URI, "" + id), null,
-                                     null, null, null);
-                if (cursor != null && cursor.getCount() > 0) {
-                    cursor.moveToFirst();
-                    int nameIndex = cursor.getColumnIndex(Accounts.NAME);
-                    String accountName = cursor.getString(nameIndex);
-                    startActivity(new Intent(MainActivity.this, MailListActivity.class)
-                                        .putExtra("account", accountName));
-                }
-=======
                 String accountName = (String) mAccounts.getItemAtPosition(index);
                 startActivity(new Intent(MainActivity.this, MailListActivity.class)
                                         .putExtra(Apg.EXTRA_ACCOUNT, accountName));
->>>>>>> a571ce7c
             }
         });
         registerForContextMenu(mAccounts);
@@ -169,16 +156,10 @@
                                 ContentValues values = new ContentValues();
                                 values.put(Accounts.NAME, accountName);
                                 try {
-<<<<<<< HEAD
-                                    MainActivity.this.getContentResolver()
-                                                     .insert(Accounts.CONTENT_URI,
-                                                             values);
-=======
                                     Apg.getDatabase().db().insert(Accounts.TABLE_NAME,
                                                                   Accounts.NAME, values);
                                     mAccountCursor.requery();
                                     mListAdapter.notifyDataSetChanged();
->>>>>>> a571ce7c
                                 } catch (SQLException e) {
                                     Toast.makeText(MainActivity.this,
                                                    getString(R.string.errorMessage,
@@ -210,15 +191,12 @@
 
                 message.setText("Read the warnings!\n\n" +
                                 "Changes:\n" +
-<<<<<<< HEAD
-=======
                                 "* k9mail integration, k9mail beta build is available on the k9mail website\n" +
                                 "* support of other file managers (e.g. ASTRO)\n" +
                                 "* Slovenian translation (thanks, 359)\n" +
                                 "* new database, much faster, less memory usage\n" +
                                 "* defined Intents and content provider for other apps\n" +
                                 "* bugfixes\n" +
->>>>>>> a571ce7c
                                 "\n" +
                                 "WARNING: be careful editing your existing keys, as they " +
                                 "WILL be stripped of certificates right now.\n" +
@@ -308,16 +286,11 @@
 
         switch (menuItem.getItemId()) {
             case Id.menu.delete: {
-<<<<<<< HEAD
-                Uri uri = Uri.withAppendedPath(Accounts.CONTENT_URI, "" + info.id);
-                this.getContentResolver().delete(uri, null, null);
-=======
                 Apg.getDatabase().db().delete(Accounts.TABLE_NAME,
                                               Accounts._ID + " = ?",
                                               new String[] { "" + info.id });
                 mAccountCursor.requery();
                 mListAdapter.notifyDataSetChanged();
->>>>>>> a571ce7c
                 return true;
             }
 
