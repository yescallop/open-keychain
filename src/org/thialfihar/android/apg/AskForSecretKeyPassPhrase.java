--- conflicted
+++ resolved
@@ -1,149 +1,112 @@
-/*
- * Copyright (C) 2010 Thialfihar <thi@thialfihar.org>
- *
- * Licensed under the Apache License, Version 2.0 (the "License");
- * you may not use this file except in compliance with the License.
- * You may obtain a copy of the License at
- *
- *      http://www.apache.org/licenses/LICENSE-2.0
- *
- * Unless required by applicable law or agreed to in writing, software
- * distributed under the License is distributed on an "AS IS" BASIS,
- * WITHOUT WARRANTIES OR CONDITIONS OF ANY KIND, either express or implied.
- * See the License for the specific language governing permissions and
- * limitations under the License.
- */
-
-package org.thialfihar.android.apg;
-
-import org.bouncycastle2.jce.provider.BouncyCastleProvider;
-import org.bouncycastle2.openpgp.PGPException;
-import org.bouncycastle2.openpgp.PGPSecretKey;
-
-import android.app.Activity;
-import android.app.AlertDialog;
-import android.app.Dialog;
-import android.content.Context;
-import android.content.DialogInterface;
-<<<<<<< HEAD
-=======
-import android.content.DialogInterface.OnClickListener;
->>>>>>> a571ce7c
-import android.view.LayoutInflater;
-import android.view.View;
-import android.widget.EditText;
-import android.widget.Toast;
-
-public class AskForSecretKeyPassPhrase {
-    public static interface PassPhraseCallbackInterface {
-        void passPhraseCallback(long keyId, String passPhrase);
-    }
-
-    public static Dialog createDialog(Activity context, long secretKeyId,
-                                      PassPhraseCallbackInterface callback) {
-        AlertDialog.Builder alert = new AlertDialog.Builder(context);
-
-        alert.setTitle(R.string.title_authentification);
-
-        final PGPSecretKey secretKey;
-<<<<<<< HEAD
-=======
-        final Activity activity = context;
->>>>>>> a571ce7c
-
-        if (secretKeyId == Id.key.symmetric || secretKeyId == Id.key.none) {
-            secretKey = null;
-            alert.setMessage(context.getString(R.string.passPhraseForSymmetricEncryption));
-        } else {
-<<<<<<< HEAD
-            secretKey = Apg.getMasterKey(Apg.findSecretKeyRing(secretKeyId));
-            if (secretKey == null) {
-                return null;
-=======
-            secretKey = Apg.getMasterKey(Apg.getSecretKeyRing(secretKeyId));
-            if (secretKey == null) {
-                alert.setTitle(R.string.title_keyNotFound);
-                alert.setMessage(context.getString(R.string.keyNotFound, secretKeyId));
-                alert.setPositiveButton(android.R.string.ok, new OnClickListener() {
-                    @Override
-                    public void onClick(DialogInterface dialog, int which) {
-                        activity.removeDialog(Id.dialog.pass_phrase);
-                    }
-                });
-                alert.setCancelable(false);
-                return alert.create();
->>>>>>> a571ce7c
-            }
-            String userId = Apg.getMainUserIdSafe(context, secretKey);
-            alert.setMessage(context.getString(R.string.passPhraseFor, userId));
-        }
-
-        LayoutInflater inflater =
-            (LayoutInflater) context.getSystemService(Context.LAYOUT_INFLATER_SERVICE);
-        View view = inflater.inflate(R.layout.pass_phrase, null);
-        final EditText input = (EditText) view.findViewById(R.id.passPhrase);
-        final EditText inputNotUsed = (EditText) view.findViewById(R.id.passPhraseAgain);
-        inputNotUsed.setVisibility(View.GONE);
-
-        alert.setView(view);
-
-        final PassPhraseCallbackInterface cb = callback;
-        alert.setPositiveButton(android.R.string.ok,
-<<<<<<< HEAD
-                                new DialogInterface.OnClickListener() {
-                                    public void onClick(DialogInterface dialog, int id) {
-                                        activity.removeDialog(Id.dialog.pass_phrase);
-                                        String passPhrase = "" + input.getText();
-                                        long keyId;
-                                        if (secretKey != null) {
-                                            try {
-                                                secretKey.extractPrivateKey(passPhrase.toCharArray(),
-                                                                            new BouncyCastleProvider());
-                                            } catch (PGPException e) {
-                                                Toast.makeText(activity,
-                                                               R.string.wrongPassPhrase,
-                                                               Toast.LENGTH_SHORT).show();
-                                                return;
-                                            }
-                                            keyId = secretKey.getKeyID();
-                                        } else {
-                                            keyId = Id.key.symmetric;
-                                        }
-                                        cb.passPhraseCallback(keyId, passPhrase);
-                                    }
-                                });
-=======
-                new DialogInterface.OnClickListener() {
-                    public void onClick(DialogInterface dialog, int id) {
-                        activity.removeDialog(Id.dialog.pass_phrase);
-                        String passPhrase = "" + input.getText();
-                        long keyId;
-                        if (secretKey != null) {
-                            try {
-                                secretKey.extractPrivateKey(passPhrase.toCharArray(),
-                                                            new BouncyCastleProvider());
-                            } catch (PGPException e) {
-                                Toast.makeText(activity,
-                                               R.string.wrongPassPhrase,
-                                               Toast.LENGTH_SHORT).show();
-                                return;
-                            }
-                            keyId = secretKey.getKeyID();
-                        } else {
-                            keyId = Id.key.symmetric;
-                        }
-                        cb.passPhraseCallback(keyId, passPhrase);
-                    }
-                });
->>>>>>> a571ce7c
-
-        alert.setNegativeButton(android.R.string.cancel,
-                                new DialogInterface.OnClickListener() {
-                                    public void onClick(DialogInterface dialog, int id) {
-                                        activity.removeDialog(Id.dialog.pass_phrase);
-                                    }
-                                });
-
-        return alert.create();
-    }
-}
+/*
+ * Copyright (C) 2010 Thialfihar <thi@thialfihar.org>
+ *
+ * Licensed under the Apache License, Version 2.0 (the "License");
+ * you may not use this file except in compliance with the License.
+ * You may obtain a copy of the License at
+ *
+ *      http://www.apache.org/licenses/LICENSE-2.0
+ *
+ * Unless required by applicable law or agreed to in writing, software
+ * distributed under the License is distributed on an "AS IS" BASIS,
+ * WITHOUT WARRANTIES OR CONDITIONS OF ANY KIND, either express or implied.
+ * See the License for the specific language governing permissions and
+ * limitations under the License.
+ */
+
+package org.thialfihar.android.apg;
+
+import org.bouncycastle2.jce.provider.BouncyCastleProvider;
+import org.bouncycastle2.openpgp.PGPException;
+import org.bouncycastle2.openpgp.PGPSecretKey;
+
+import android.app.Activity;
+import android.app.AlertDialog;
+import android.app.Dialog;
+import android.content.Context;
+import android.content.DialogInterface;
+import android.content.DialogInterface.OnClickListener;
+import android.view.LayoutInflater;
+import android.view.View;
+import android.widget.EditText;
+import android.widget.Toast;
+
+public class AskForSecretKeyPassPhrase {
+    public static interface PassPhraseCallbackInterface {
+        void passPhraseCallback(long keyId, String passPhrase);
+    }
+
+    public static Dialog createDialog(Activity context, long secretKeyId,
+                                      PassPhraseCallbackInterface callback) {
+        AlertDialog.Builder alert = new AlertDialog.Builder(context);
+
+        alert.setTitle(R.string.title_authentification);
+
+        final PGPSecretKey secretKey;
+        final Activity activity = context;
+
+        if (secretKeyId == Id.key.symmetric || secretKeyId == Id.key.none) {
+            secretKey = null;
+            alert.setMessage(context.getString(R.string.passPhraseForSymmetricEncryption));
+        } else {
+            secretKey = Apg.getMasterKey(Apg.getSecretKeyRing(secretKeyId));
+            if (secretKey == null) {
+                alert.setTitle(R.string.title_keyNotFound);
+                alert.setMessage(context.getString(R.string.keyNotFound, secretKeyId));
+                alert.setPositiveButton(android.R.string.ok, new OnClickListener() {
+                    @Override
+                    public void onClick(DialogInterface dialog, int which) {
+                        activity.removeDialog(Id.dialog.pass_phrase);
+                    }
+                });
+                alert.setCancelable(false);
+                return alert.create();
+            }
+            String userId = Apg.getMainUserIdSafe(context, secretKey);
+            alert.setMessage(context.getString(R.string.passPhraseFor, userId));
+        }
+
+        LayoutInflater inflater =
+            (LayoutInflater) context.getSystemService(Context.LAYOUT_INFLATER_SERVICE);
+        View view = inflater.inflate(R.layout.pass_phrase, null);
+        final EditText input = (EditText) view.findViewById(R.id.passPhrase);
+        final EditText inputNotUsed = (EditText) view.findViewById(R.id.passPhraseAgain);
+        inputNotUsed.setVisibility(View.GONE);
+
+        alert.setView(view);
+
+        final PassPhraseCallbackInterface cb = callback;
+        alert.setPositiveButton(android.R.string.ok,
+                new DialogInterface.OnClickListener() {
+                    public void onClick(DialogInterface dialog, int id) {
+                        activity.removeDialog(Id.dialog.pass_phrase);
+                        String passPhrase = "" + input.getText();
+                        long keyId;
+                        if (secretKey != null) {
+                            try {
+                                secretKey.extractPrivateKey(passPhrase.toCharArray(),
+                                                            new BouncyCastleProvider());
+                            } catch (PGPException e) {
+                                Toast.makeText(activity,
+                                               R.string.wrongPassPhrase,
+                                               Toast.LENGTH_SHORT).show();
+                                return;
+                            }
+                            keyId = secretKey.getKeyID();
+                        } else {
+                            keyId = Id.key.symmetric;
+                        }
+                        cb.passPhraseCallback(keyId, passPhrase);
+                    }
+                });
+
+        alert.setNegativeButton(android.R.string.cancel,
+                                new DialogInterface.OnClickListener() {
+                                    public void onClick(DialogInterface dialog, int id) {
+                                        activity.removeDialog(Id.dialog.pass_phrase);
+                                    }
+                                });
+
+        return alert.create();
+    }
+}