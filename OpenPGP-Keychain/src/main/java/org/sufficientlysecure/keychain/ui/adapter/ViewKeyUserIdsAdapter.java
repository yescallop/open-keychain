/*
 * Copyright (C) 2014 Dominik Schürmann <dominik@dominikschuermann.de>
 *
 * This program is free software: you can redistribute it and/or modify
 * it under the terms of the GNU General Public License as published by
 * the Free Software Foundation, either version 3 of the License, or
 * (at your option) any later version.
 *
 * This program is distributed in the hope that it will be useful,
 * but WITHOUT ANY WARRANTY; without even the implied warranty of
 * MERCHANTABILITY or FITNESS FOR A PARTICULAR PURPOSE.  See the
 * GNU General Public License for more details.
 *
 * You should have received a copy of the GNU General Public License
 * along with this program.  If not, see <http://www.gnu.org/licenses/>.
 */

package org.sufficientlysecure.keychain.ui.adapter;

import android.content.Context;
import android.database.Cursor;
import android.support.v4.widget.CursorAdapter;
import android.view.LayoutInflater;
import android.view.View;
import android.view.ViewGroup;
import android.widget.CheckBox;
import android.widget.CompoundButton;
import android.widget.TextView;
import org.sufficientlysecure.keychain.R;
import org.sufficientlysecure.keychain.pgp.PgpKeyHelper;
import org.sufficientlysecure.keychain.provider.KeychainContract.UserIds;

import java.util.ArrayList;

public class ViewKeyUserIdsAdapter extends CursorAdapter {
    private LayoutInflater mInflater;

<<<<<<< HEAD
    private int mIndexUserId;
    private int mVerifiedId;
=======
    private int mIndexUserId, mIndexRank;
>>>>>>> 8fbd77fb

    final private ArrayList<Boolean> mCheckStates;

    public ViewKeyUserIdsAdapter(Context context, Cursor c, int flags, boolean showCheckBoxes) {
        super(context, c, flags);

        mInflater = LayoutInflater.from(context);

        mCheckStates = showCheckBoxes ? new ArrayList<Boolean>() : null;

        initIndex(c);
    }
    public ViewKeyUserIdsAdapter(Context context, Cursor c, int flags) {
        this(context, c, flags, false);
    }

    @Override
    public Cursor swapCursor(Cursor newCursor) {
        initIndex(newCursor);
        if(mCheckStates != null) {
            mCheckStates.clear();
            if(newCursor != null) {
                int count = newCursor.getCount();
                mCheckStates.ensureCapacity(count);
                // initialize to true (use case knowledge: we usually want to sign all uids)
                for(int i = 0; i < count; i++)
                    mCheckStates.add(true);
            }
        }

        return super.swapCursor(newCursor);
    }

    /**
     * Get column indexes for performance reasons just once in constructor and swapCursor. For a
     * performance comparison see http://stackoverflow.com/a/17999582
     *
     * @param cursor
     */
    private void initIndex(Cursor cursor) {
        if (cursor != null) {
            mIndexUserId = cursor.getColumnIndexOrThrow(UserIds.USER_ID);
<<<<<<< HEAD
            mVerifiedId = cursor.getColumnIndexOrThrow("verified");
=======
            mIndexRank = cursor.getColumnIndexOrThrow(UserIds.RANK);
>>>>>>> 8fbd77fb
        }
    }

    @Override
    public void bindView(View view, Context context, Cursor cursor) {
<<<<<<< HEAD
        String userIdStr = cursor.getString(mIndexUserId);
        int verified = cursor.getInt(mVerifiedId);

        TextView userId = (TextView) view.findViewById(R.id.userId);
        userId.setText(userIdStr + (verified > 0 ? " (ok)" : "(nope)"));
=======

        TextView vRank = (TextView) view.findViewById(R.id.rank);
        TextView vUserId = (TextView) view.findViewById(R.id.userId);
        TextView vAddress = (TextView) view.findViewById(R.id.address);

        vRank.setText(Integer.toString(cursor.getInt(mIndexRank)));

        String[] userId = PgpKeyHelper.splitUserId(cursor.getString(mIndexUserId));
        if (userId[0] != null) {
            vUserId.setText(userId[0]);
        } else {
            vUserId.setText(R.string.user_id_no_name);
        }
        vAddress.setText(userId[1]);

        // don't care further if checkboxes aren't shown
        if(mCheckStates == null)
            return;

        final CheckBox vCheckBox = (CheckBox) view.findViewById(R.id.checkBox);
        final int position = cursor.getPosition();
        vCheckBox.setClickable(false);
        vCheckBox.setChecked(mCheckStates.get(position));
        vCheckBox.setOnCheckedChangeListener(new CompoundButton.OnCheckedChangeListener() {
            @Override
            public void onCheckedChanged(CompoundButton compoundButton, boolean b) {
                mCheckStates.set(position, b);
            }
        });
        view.setOnClickListener(new View.OnClickListener() {
            @Override
            public void onClick(View view) {
                vCheckBox.toggle();
            }
        });

    }

    public ArrayList<String> getSelectedUserIds() {
        ArrayList<String> result = new ArrayList<String>();
        for(int i = 0; i < mCheckStates.size(); i++) {
            if(mCheckStates.get(i)) {
                mCursor.moveToPosition(i);
                result.add(mCursor.getString(mIndexUserId));
            }
        }
        return result;
>>>>>>> 8fbd77fb
    }

    @Override
    public View newView(Context context, Cursor cursor, ViewGroup parent) {
        View view = mInflater.inflate(R.layout.view_key_userids_item, null);
        // only need to do this once ever, since mShowCheckBoxes is final
        view.findViewById(R.id.checkBox).setVisibility(mCheckStates != null ? View.VISIBLE : View.GONE);
        return view;
    }

}<|MERGE_RESOLUTION|>--- conflicted
+++ resolved
@@ -35,12 +35,8 @@
 public class ViewKeyUserIdsAdapter extends CursorAdapter {
     private LayoutInflater mInflater;
 
-<<<<<<< HEAD
-    private int mIndexUserId;
+    private int mIndexUserId, mIndexRank;
     private int mVerifiedId;
-=======
-    private int mIndexUserId, mIndexRank;
->>>>>>> 8fbd77fb
 
     final private ArrayList<Boolean> mCheckStates;
 
@@ -83,23 +79,13 @@
     private void initIndex(Cursor cursor) {
         if (cursor != null) {
             mIndexUserId = cursor.getColumnIndexOrThrow(UserIds.USER_ID);
-<<<<<<< HEAD
+            mIndexRank = cursor.getColumnIndexOrThrow(UserIds.RANK);
             mVerifiedId = cursor.getColumnIndexOrThrow("verified");
-=======
-            mIndexRank = cursor.getColumnIndexOrThrow(UserIds.RANK);
->>>>>>> 8fbd77fb
         }
     }
 
     @Override
     public void bindView(View view, Context context, Cursor cursor) {
-<<<<<<< HEAD
-        String userIdStr = cursor.getString(mIndexUserId);
-        int verified = cursor.getInt(mVerifiedId);
-
-        TextView userId = (TextView) view.findViewById(R.id.userId);
-        userId.setText(userIdStr + (verified > 0 ? " (ok)" : "(nope)"));
-=======
 
         TextView vRank = (TextView) view.findViewById(R.id.rank);
         TextView vUserId = (TextView) view.findViewById(R.id.userId);
@@ -108,8 +94,9 @@
         vRank.setText(Integer.toString(cursor.getInt(mIndexRank)));
 
         String[] userId = PgpKeyHelper.splitUserId(cursor.getString(mIndexUserId));
+        int verified = cursor.getInt(mVerifiedId);
         if (userId[0] != null) {
-            vUserId.setText(userId[0]);
+            vUserId.setText(userId[0] + (verified > 0 ? " (ok)" : "(nope)"));
         } else {
             vUserId.setText(R.string.user_id_no_name);
         }
@@ -147,7 +134,6 @@
             }
         }
         return result;
->>>>>>> 8fbd77fb
     }
 
     @Override
