/*
 * Copyright (C) 2013 Dominik Schürmann <dominik@dominikschuermann.de>
 *
 * This program is free software: you can redistribute it and/or modify
 * it under the terms of the GNU General Public License as published by
 * the Free Software Foundation, either version 3 of the License, or
 * (at your option) any later version.
 *
 * This program is distributed in the hope that it will be useful,
 * but WITHOUT ANY WARRANTY; without even the implied warranty of
 * MERCHANTABILITY or FITNESS FOR A PARTICULAR PURPOSE.  See the
 * GNU General Public License for more details.
 *
 * You should have received a copy of the GNU General Public License
 * along with this program.  If not, see <http://www.gnu.org/licenses/>.
 */

package org.sufficientlysecure.keychain.helper;

import org.sufficientlysecure.keychain.Constants;
import org.sufficientlysecure.keychain.R;
import org.sufficientlysecure.keychain.util.Log;

import android.app.Activity;
import android.support.v7.app.ActionBar;
import android.support.v7.app.ActionBarActivity;
import android.view.LayoutInflater;
import android.view.View;
import android.view.ViewGroup;
import android.view.View.OnClickListener;
import android.widget.TextView;

public class ActionBarHelper {

    /**
     * Set actionbar without home button if called from another app
     * 
     * @param activity
     */
    public static void setBackButton(ActionBarActivity activity) {
        // set actionbar without home button if called from another app
        final ActionBar actionBar = activity.getSupportActionBar();
        Log.d(Constants.TAG, "calling package (only set when using startActivityForResult)="
                + activity.getCallingPackage());
        if (activity.getCallingPackage() != null
                && activity.getCallingPackage().equals(Constants.PACKAGE_NAME)) {
            actionBar.setDisplayHomeAsUpEnabled(true);
            actionBar.setHomeButtonEnabled(true);
        } else {
            actionBar.setDisplayHomeAsUpEnabled(false);
            actionBar.setHomeButtonEnabled(false);
        }
    }

    /**
     * Sets custom view on ActionBar for Done/Cancel activities
     * 
     * @param actionBar
     * @param firstText
     * @param firstDrawableId
     * @param firstOnClickListener
     * @param secondText
     * @param secondDrawableId
     * @param secondOnClickListener
     */
    public static void setTwoButtonView(ActionBar actionBar, int firstText, int firstDrawableId,
            OnClickListener firstOnClickListener, int secondText, int secondDrawableId,
            OnClickListener secondOnClickListener) {

        // Inflate the custom action bar view
        final LayoutInflater inflater = (LayoutInflater) actionBar.getThemedContext()
                .getSystemService(Activity.LAYOUT_INFLATER_SERVICE);
        final View customActionBarView = inflater.inflate(
                R.layout.actionbar_custom_view_done_cancel, null);

        TextView firstTextView = ((TextView) customActionBarView.findViewById(R.id.actionbar_done_text));
        firstTextView.setText(firstText);
        firstTextView.setCompoundDrawablesWithIntrinsicBounds(firstDrawableId, 0, 0, 0);
        customActionBarView.findViewById(R.id.actionbar_done).setOnClickListener(
                firstOnClickListener);
        TextView secondTextView = ((TextView) customActionBarView.findViewById(R.id.actionbar_cancel_text));
        secondTextView.setText(secondText);
        secondTextView.setCompoundDrawablesWithIntrinsicBounds(secondDrawableId, 0, 0, 0);
        customActionBarView.findViewById(R.id.actionbar_cancel).setOnClickListener(
                secondOnClickListener);

        // Show the custom action bar view and hide the normal Home icon and title.
        actionBar.setDisplayShowTitleEnabled(false);
        actionBar.setDisplayShowHomeEnabled(false);
        actionBar.setDisplayShowCustomEnabled(true);
        actionBar.setCustomView(customActionBarView, new ActionBar.LayoutParams(
                ViewGroup.LayoutParams.MATCH_PARENT, ViewGroup.LayoutParams.MATCH_PARENT));
    }

    /**
     * Sets custom view on ActionBar for Done activities
     * 
     * @param actionBar
     * @param firstText
     * @param firstOnClickListener
     */
    public static void setOneButtonView(ActionBar actionBar, int firstText, int firstDrawableId,
            OnClickListener firstOnClickListener) {
        // Inflate a "Done" custom action bar view to serve as the "Up" affordance.
        final LayoutInflater inflater = (LayoutInflater) actionBar.getThemedContext()
                .getSystemService(Activity.LAYOUT_INFLATER_SERVICE);
        final View customActionBarView = inflater
                .inflate(R.layout.actionbar_custom_view_done, null);

        TextView firstTextView = ((TextView) customActionBarView.findViewById(R.id.actionbar_done_text));
        firstTextView.setText(firstText);
        firstTextView.setCompoundDrawablesWithIntrinsicBounds(firstDrawableId, 0, 0, 0);
        customActionBarView.findViewById(R.id.actionbar_done).setOnClickListener(
                firstOnClickListener);

        // Show the custom action bar view and hide the normal Home icon and title.
        actionBar.setDisplayShowTitleEnabled(false);
        actionBar.setDisplayShowHomeEnabled(false);
        actionBar.setDisplayShowCustomEnabled(true);
        actionBar.setCustomView(customActionBarView);
    }
<<<<<<< HEAD

    /**
     * Sets custom view on ActionBar for Save activities
     *
     * @param actionBar
     * @param saveText
     * @param saveOnClickListener
     */
    public static void setSaveView(ActionBar actionBar, int saveText,
                                   OnClickListener saveOnClickListener) {
        // Inflate a "Save" custom action bar view to serve as the "Up" affordance.
        final LayoutInflater inflater = (LayoutInflater) actionBar.getThemedContext()
                .getSystemService(Activity.LAYOUT_INFLATER_SERVICE);
        final View customActionBarView = inflater
                .inflate(R.layout.actionbar_custom_view_save, null);

        ((TextView) customActionBarView.findViewById(R.id.actionbar_save_text)).setText(saveText);
        customActionBarView.findViewById(R.id.actionbar_save).setOnClickListener(
                saveOnClickListener);

        // Show the custom action bar view and hide the normal Home icon and title.
        actionBar.setDisplayShowTitleEnabled(false);
        actionBar.setDisplayShowHomeEnabled(false);
        actionBar.setDisplayShowCustomEnabled(true);
        actionBar.setCustomView(customActionBarView);
    }

    /**
     * Sets custom view on ActionBar for Save/Cancel activities
     *
     * @param actionBar
     * @param saveText
     * @param saveOnClickListener
     * @param cancelText
     * @param cancelOnClickListener
     */
    public static void setSaveCancelView(ActionBar actionBar, int saveText,
                                         OnClickListener saveOnClickListener, int cancelText,
                                         OnClickListener cancelOnClickListener) {

        // Inflate a "Done"/"Cancel" custom action bar view
        final LayoutInflater inflater = (LayoutInflater) actionBar.getThemedContext()
                .getSystemService(Activity.LAYOUT_INFLATER_SERVICE);
        final View customActionBarView = inflater.inflate(
                R.layout.actionbar_custom_view_save_cancel, null);

        ((TextView) customActionBarView.findViewById(R.id.actionbar_save_text)).setText(saveText);
        customActionBarView.findViewById(R.id.actionbar_save).setOnClickListener(
                saveOnClickListener);
        ((TextView) customActionBarView.findViewById(R.id.actionbar_cancel_text))
                .setText(cancelText);
        customActionBarView.findViewById(R.id.actionbar_cancel).setOnClickListener(
                cancelOnClickListener);

        // Show the custom action bar view and hide the normal Home icon and title.
        actionBar.setDisplayShowTitleEnabled(false);
        actionBar.setDisplayShowHomeEnabled(false);
        actionBar.setDisplayShowCustomEnabled(true);
        actionBar.setCustomView(customActionBarView, new ActionBar.LayoutParams(
                ViewGroup.LayoutParams.MATCH_PARENT, ViewGroup.LayoutParams.MATCH_PARENT));
    }
=======
>>>>>>> a9e5619a
}<|MERGE_RESOLUTION|>--- conflicted
+++ resolved
@@ -119,68 +119,4 @@
         actionBar.setDisplayShowCustomEnabled(true);
         actionBar.setCustomView(customActionBarView);
     }
-<<<<<<< HEAD
-
-    /**
-     * Sets custom view on ActionBar for Save activities
-     *
-     * @param actionBar
-     * @param saveText
-     * @param saveOnClickListener
-     */
-    public static void setSaveView(ActionBar actionBar, int saveText,
-                                   OnClickListener saveOnClickListener) {
-        // Inflate a "Save" custom action bar view to serve as the "Up" affordance.
-        final LayoutInflater inflater = (LayoutInflater) actionBar.getThemedContext()
-                .getSystemService(Activity.LAYOUT_INFLATER_SERVICE);
-        final View customActionBarView = inflater
-                .inflate(R.layout.actionbar_custom_view_save, null);
-
-        ((TextView) customActionBarView.findViewById(R.id.actionbar_save_text)).setText(saveText);
-        customActionBarView.findViewById(R.id.actionbar_save).setOnClickListener(
-                saveOnClickListener);
-
-        // Show the custom action bar view and hide the normal Home icon and title.
-        actionBar.setDisplayShowTitleEnabled(false);
-        actionBar.setDisplayShowHomeEnabled(false);
-        actionBar.setDisplayShowCustomEnabled(true);
-        actionBar.setCustomView(customActionBarView);
-    }
-
-    /**
-     * Sets custom view on ActionBar for Save/Cancel activities
-     *
-     * @param actionBar
-     * @param saveText
-     * @param saveOnClickListener
-     * @param cancelText
-     * @param cancelOnClickListener
-     */
-    public static void setSaveCancelView(ActionBar actionBar, int saveText,
-                                         OnClickListener saveOnClickListener, int cancelText,
-                                         OnClickListener cancelOnClickListener) {
-
-        // Inflate a "Done"/"Cancel" custom action bar view
-        final LayoutInflater inflater = (LayoutInflater) actionBar.getThemedContext()
-                .getSystemService(Activity.LAYOUT_INFLATER_SERVICE);
-        final View customActionBarView = inflater.inflate(
-                R.layout.actionbar_custom_view_save_cancel, null);
-
-        ((TextView) customActionBarView.findViewById(R.id.actionbar_save_text)).setText(saveText);
-        customActionBarView.findViewById(R.id.actionbar_save).setOnClickListener(
-                saveOnClickListener);
-        ((TextView) customActionBarView.findViewById(R.id.actionbar_cancel_text))
-                .setText(cancelText);
-        customActionBarView.findViewById(R.id.actionbar_cancel).setOnClickListener(
-                cancelOnClickListener);
-
-        // Show the custom action bar view and hide the normal Home icon and title.
-        actionBar.setDisplayShowTitleEnabled(false);
-        actionBar.setDisplayShowHomeEnabled(false);
-        actionBar.setDisplayShowCustomEnabled(true);
-        actionBar.setCustomView(customActionBarView, new ActionBar.LayoutParams(
-                ViewGroup.LayoutParams.MATCH_PARENT, ViewGroup.LayoutParams.MATCH_PARENT));
-    }
-=======
->>>>>>> a9e5619a
 }