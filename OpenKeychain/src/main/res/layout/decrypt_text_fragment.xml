--- conflicted
+++ resolved
@@ -1,19 +1,13 @@
 <?xml version="1.0" encoding="utf-8"?>
-<<<<<<< HEAD
 <org.sufficientlysecure.keychain.ui.widget.ToolableViewAnimator
     xmlns:android="http://schemas.android.com/apk/res/android"
     xmlns:tools="http://schemas.android.com/tools"
     xmlns:custom="http://schemas.android.com/apk/res-auto"
-=======
-<LinearLayout xmlns:android="http://schemas.android.com/apk/res/android"
-    xmlns:tools="http://schemas.android.com/tools"
->>>>>>> 5b75b542
     android:layout_width="match_parent"
     android:layout_height="match_parent">
 
     <LinearLayout
         android:visibility="gone"
-        tools:visibility="visible"
         android:id="@+id/decrypt_content"
         android:layout_width="match_parent"
         android:layout_height="match_parent"
