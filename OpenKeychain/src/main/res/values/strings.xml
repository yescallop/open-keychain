--- conflicted
+++ resolved
@@ -517,10 +517,7 @@
     <string name="title_view_cert">View Certificate Details</string>
     <string name="unknown_algorithm">unknown</string>
     <string name="can_sign_not">cannot sign</string>
-<<<<<<< HEAD
     <string name="error_encoding">Encoding error</string>
-=======
     <string name="error_no_encrypt_subkey">No encryption subkey available!</string>
->>>>>>> 638554f2
 
 </resources>