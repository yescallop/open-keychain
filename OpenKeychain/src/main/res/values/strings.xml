<?xml version="1.0" encoding="utf-8"?>
<resources>

    <!--
    GENERAL: Please put all strings inside quotes as described in example 1 on
    http://developer.android.com/guide/topics/resources/string-resource.html (scroll down to "Escaping apostrophes and quotes").
    -->

    <string name="app_name">"OpenKeychain"</string>

    <!-- title -->
    <string name="title_encrypt_text">"Encrypt"</string>
    <string name="title_encrypt_files">"Encrypt"</string>
    <string name="title_decrypt">"Decrypt"</string>
    <string name="title_add_subkey">"Add subkey"</string>
    <string name="title_edit_key">"Edit Key"</string>
    <string name="title_linked_create">"Create a Linked Identity"</string>
    <string name="title_preferences">"Settings"</string>
    <string name="title_api_registered_apps">"Apps"</string>
    <string name="title_key_server_preference">"OpenPGP keyservers"</string>
    <string name="title_change_passphrase">"Change Password"</string>
    <string name="title_share_fingerprint_with">"Share fingerprint with…"</string>
    <string name="title_share_key">"Share key with…"</string>
    <string name="title_share_file">"Share file with…"</string>
    <string name="title_share_message">"Share text with…"</string>
    <string name="title_encrypt_to_file">"Encrypt To File"</string>
    <string name="title_decrypt_to_file">"Decrypt To File"</string>
    <string name="title_import_keys">"Import Keys"</string>
    <string name="title_export_key">"Backup Key"</string>
    <string name="title_export_keys">"Backup Keys"</string>
    <string name="title_key_not_found">"Key Not Found"</string>
    <string name="title_send_key">"Upload to Keyserver"</string>
    <string name="title_certify_key">"Confirm Key"</string>
    <string name="title_key_details">"Key Details"</string>
    <string name="title_help">"Help"</string>
    <string name="title_log_display">"Log"</string>
    <string name="title_exchange_keys">"Exchange Keys"</string>
    <string name="title_advanced_key_info">"Extended Information"</string>
    <string name="title_delete_secret_key">"Delete YOUR key '%s'?"</string>
    <string name="title_manage_my_keys">"Manage my keys"</string>

    <!-- section -->
    <string name="section_user_ids">"Identities"</string>
    <string name="section_yubikey">"YubiKey"</string>
    <string name="section_linked_system_contact">"Linked System Contact"</string>
    <string name="section_keybase_proofs">"Keybase.io Proofs"</string>
    <string name="section_should_you_trust">"Should you trust this key?"</string>
    <string name="section_proof_details">Proof verification</string>
    <string name="section_keys">"Subkeys"</string>
    <string name="section_cloud_search">"Key Search"</string>
    <string name="section_cloud_search_summary">"Keyserver, keybase.io"</string>
    <string name="section_passphrase_cache">"Passwords and PINs"</string>
    <string name="section_passphrase_cache_summary">"Handling, user interface, remember time"</string>
    <string name="section_proxy_settings">"Network Anonymity"</string>
    <string name="section_proxy_settings_summary">"Tor, Proxy Settings"</string>
    <string name="section_gui">"Interface"</string>
    <string name="section_sync_settings">"Synchronization"</string>
    <string name="section_sync_settings_summary">"Automatic key updates, contact linking"</string>
    <string name="section_experimental_features">"Experimental Features"</string>
    <string name="section_certify">"Confirm"</string>
    <string name="section_actions">"Actions"</string>
    <string name="section_share_key">"Key"</string>
    <string name="section_key_server">"Keyserver"</string>
    <string name="section_fingerprint">"Fingerprint"</string>
    <string name="section_encrypt">"Encrypt"</string>
    <string name="section_decrypt">"Decrypt / Verify"</string>
    <string name="section_current_expiry">"Current expiry"</string>
    <string name="section_new_expiry">"New expiry"</string>

    <!-- button -->
    <string name="btn_decrypt_verify_file">"Decrypt, verify, and save file"</string>
    <string name="btn_encrypt_share_file">"Encrypt and share file"</string>
    <string name="btn_encrypt_save_file">"Encrypt and save file"</string>
    <string name="btn_save_file">"Save file"</string>
    <string name="btn_save">"Save"</string>
    <string name="btn_view_log">"View log"</string>
    <string name="btn_do_not_save">"Cancel"</string>
    <string name="btn_delete">"Delete"</string>
    <string name="btn_no_date">"No Expiry"</string>
    <string name="btn_okay">"Okay"</string>
    <string name="btn_export_to_server">"Upload To Keyserver"</string>
    <string name="btn_next">"Next"</string>
    <string name="btn_back">"Back"</string>
    <string name="btn_no">"No"</string>
    <string name="btn_match">"Fingerprints match"</string>
    <string name="btn_share_encrypted_signed">"Encrypt/sign and share text"</string>
    <string name="btn_copy_encrypted_signed">"Encrypt/sign and copy text"</string>
    <string name="btn_view_cert_key">"View certification key"</string>
    <string name="btn_create_key">"Create key"</string>
    <string name="btn_add_files">"Add file(s)"</string>
    <string name="btn_share_decrypted_text">"Share"</string>
    <string name="btn_copy_decrypted_text">"Copy decrypted text"</string>
    <string name="btn_decrypt_clipboard">"Read from clipboard"</string>
    <string name="btn_decrypt_files">"Select input file"</string>
    <string name="btn_encrypt_files">"Encrypt files"</string>
    <string name="btn_encrypt_text">"Encrypt text"</string>
    <string name="btn_add_email">"Add additional email address"</string>
    <string name="btn_unlock">"Unlock"</string>
    <string name="btn_add_keyserver">"Add"</string>
    <string name="btn_save_default">"Save as default"</string>
    <string name="btn_saved">"Saved!"</string>

    <!-- menu -->
    <string name="menu_preferences">"Settings"</string>
    <string name="menu_help">"Help"</string>
    <string name="menu_export_key">"Backup to file"</string>
    <string name="menu_delete_key">"Delete key"</string>
    <string name="menu_manage_keys">"Manage my keys"</string>
    <string name="menu_search">"Search"</string>
    <string name="menu_nfc_preferences">"NFC settings"</string>
    <string name="menu_beam_preferences">"Beam settings"</string>
    <string name="menu_encrypt_to">"Encrypt to…"</string>
    <string name="menu_select_all">"Select all"</string>
    <string name="menu_export_all_keys">"Export all keys"</string>
    <string name="menu_update_all_keys">"Update all keys"</string>
    <string name="menu_advanced">"Extended information"</string>
    <string name="menu_certify_fingerprint">"Confirm via fingerprint"</string>
    <string name="menu_certify_fingerprint_word">"Confirm via words"</string>
    <string name="menu_share_log">"Share Log"</string>

    <string name="menu_keyserver_add">"Add"</string>

    <!-- label -->
    <string name="label_message">"Text"</string>
    <string name="label_file">"File"</string>
    <string name="label_files">"File(s)"</string>
    <string name="label_file_colon">"File:"</string>
    <string name="label_no_passphrase">"No Password"</string>
    <string name="label_passphrase">"Password"</string>
    <string name="label_unlock">"Unlocking…"</string>
    <string name="label_passphrase_again">"Repeat Password"</string>
    <string name="label_show_passphrase">"Show Password"</string>
    <string name="label_algorithm">"Algorithm"</string>
    <string name="label_ascii_armor">"File ASCII Armor"</string>
    <string name="label_file_ascii_armor">"Enable ASCII Armor"</string>
    <string name="label_write_version_header">"Let others know that you're using OpenKeychain"</string>
    <string name="label_write_version_header_summary">"Writes 'OpenKeychain v2.7' to OpenPGP signatures, ciphertext, and exported keys"</string>
    <string name="label_use_default_yubikey_pin">"Use default YubiKey PIN"</string>
    <string name="label_use_num_keypad_for_yubikey_pin">Use number keypad for YubiKey PIN</string>
    <string name="label_label_use_default_yubikey_pin_summary">"Uses default PIN (123456) to access YubiKeys over NFC"</string>
    <string name="label_asymmetric_from">"Sign with:"</string>
    <string name="label_to">"Encrypt to:"</string>
    <string name="label_delete_after_encryption">"Delete files after encryption"</string>
    <string name="label_delete_after_decryption">"Delete after decryption"</string>
    <string name="label_encryption_algorithm">"Encryption algorithm"</string>
    <string name="label_hash_algorithm">"Hash algorithm"</string>
    <string name="label_symmetric">"Encrypt with password"</string>
    <string name="label_passphrase_cache_ttl">"Remember time"</string>
    <string name="label_passphrase_cache_subs">"Remember passwords by subkey"</string>
    <string name="label_message_compression">"Text compression"</string>
    <string name="label_file_compression">"File compression"</string>
    <string name="label_keyservers">"Select OpenPGP keyservers"</string>
    <string name="label_key_id">"Key ID"</string>
    <string name="label_key_created">"Key created %s"</string>
    <string name="label_creation">"Creation"</string>
    <string name="label_expiry">"Expiry"</string>
    <string name="label_usage">"Usage"</string>
    <string name="label_key_size">"Key Size"</string>
    <string name="label_ecc_curve">"Elliptic Curve"</string>
    <string name="label_main_user_id">"Primary identity"</string>
    <string name="label_name">"Name"</string>
    <string name="label_comment">"Comment"</string>
    <string name="label_email">"Email"</string>
    <string name="label_send_key">"Synchronize with the Internet"</string>
    <string name="label_fingerprint">"Fingerprint"</string>
    <string name="expiry_date_dialog_title">"Set expiry date"</string>
    <string name="label_keyservers_title">"Keyservers"</string>
    <string name="label_keyserver_settings_hint">"Drag to change order, tap to edit/delete"</string>
    <string name="label_selected_keyserver_title">"Selected keyserver"</string>
    <string name="label_preferred">"preferred"</string>
    <string name="label_enable_compression">"Enable compression"</string>
    <string name="label_encrypt_filenames">"Encrypt filenames"</string>
    <string name="label_hidden_recipients">"Hide recipients"</string>

    <string name="label_verify_keyserver">"Verify keyserver"</string>
    <string name="label_enter_keyserver_url">"Enter keyserver URL"</string>
    <string name="label_keyserver_dialog_delete">"Delete keyserver"</string>
    <string name="label_theme">"Theme"</string>

    <string name="pref_keyserver">"OpenPGP keyservers"</string>
    <string name="pref_keyserver_summary">"Search keys on selected OpenPGP keyservers (HKP protocol)"</string>
    <string name="pref_keybase">"keybase.io"</string>
    <string name="pref_keybase_summary">"Search keys on keybase.io"</string>

    <string name="label_sync_settings_keyserver_title">"Automatically update keys"</string>
    <string name="label_sync_settings_keyserver_summary_on">"Keys older than a week are updated from the preferred keyserver"</string>
    <string name="label_sync_settings_keyserver_summary_off">"Keys not automatically updated"</string>
    <string name="label_sync_settings_contacts_title">"Link keys to contacts"</string>
    <string name="label_sync_settings_contacts_summary_on">"Link keys to contacts based on names and email addresses. This happens completely offline on your device."</string>
    <string name="label_sync_settings_contacts_summary_off">"New keys will not be linked to contacts"</string>
    <!-- label shown in Android settings under the OpenKeychain account -->
    <string name="keyserver_sync_settings_title">"Automatically update keys"</string>

    <string name="label_experimental_settings_desc_title">"Warning"</string>
    <string name="label_experimental_settings_desc_summary">"These features are not yet finished or results of user experience/security research. Thus, don't rely on their security and please don't report issues you encounter!"</string>

    <string name="label_experimental_settings_word_confirm_title">"Word Confirm"</string>
    <string name="label_experimental_settings_word_confirm_summary">"Confirm keys with words instead of hexadecimal fingerprints"</string>
    <string name="label_experimental_settings_linked_identities_title">"Linked Identities"</string>
    <string name="label_experimental_settings_linked_identities_summary">"Link keys to Twitter, GitHub, websites or DNS (similar to keybase.io but decentralized)"</string>
    <string name="label_experimental_settings_keybase_title">"Keybase.io Proofs"</string>
    <string name="label_experimental_settings_keybase_summary">"Contact keybase.io for key proofs and show them every time a key is displayed"</string>
    <string name="label_experimental_settings_theme_summary">"(The icons and many screens are not yet adjusted accordingly for the dark theme)"</string>

    <!-- Proxy Preferences -->
    <string name="pref_proxy_tor_title">"Enable Tor"</string>
    <string name="pref_proxy_tor_summary">"Requires Orbot to be installed"</string>
    <string name="pref_proxy_normal_title">"Enable other proxy"</string>
    <string name="pref_proxy_host_title">"Proxy Host"</string>
    <string name="pref_proxy_host_err_invalid">"Proxy host cannot be empty"</string>
    <string name="pref_proxy_port_title">"Proxy Port"</string>
    <string name="pref_proxy_port_err_invalid">"Invalid port number entered"</string>
    <string name="pref_proxy_type_title">"Proxy Type"</string>

    <!-- proxy type choices and values -->
    <string name="pref_proxy_type_choice_http">"HTTP"</string>
    <string name="pref_proxy_type_choice_socks">"SOCKS"</string>

    <!-- OrbotHelper strings -->
    <string name="orbot_ignore_tor">"Don\'t use Tor"</string>

    <!-- InstallDialogFragment strings -->
    <string name="orbot_install_dialog_title">Install Orbot to use Tor?</string>
    <string name="orbot_install_dialog_install">"Install"</string>
    <string name="orbot_install_dialog_content">You must have Orbot installed and activated to proxy traffic through it. Would you like to install it?</string>
    <string name="orbot_install_dialog_cancel">"Cancel"</string>
    <string name="orbot_install_dialog_ignore_tor">"Don\'t use Tor"</string>

    <!-- StartOrbotDialogFragment strings -->
    <string name="orbot_start_dialog_title">Start Orbot?</string>
    <string name="orbot_start_dialog_content">"Orbot doesn\'t appear to be running. Would you like to start it up and connect to Tor?"</string>
    <string name="orbot_start_btn">"Start Orbot"</string>
    <string name="orbot_start_dialog_start">"Start Orbot"</string>
    <string name="orbot_start_dialog_cancel">"Cancel"</string>
    <string name="orbot_start_dialog_ignore_tor">"Don\'t use Tor"</string>


    <string name="user_id_no_name"><![CDATA[<no name>]]></string>
    <string name="none"><![CDATA[<none>]]></string>

    <plurals name="n_keys">
        <item quantity="one">"1 key"</item>
        <item quantity="other">"%d keys"</item>
    </plurals>

    <plurals name="n_keyservers">
        <item quantity="one">"%d keyserver"</item>
        <item quantity="other">"%d keyservers"</item>
    </plurals>

    <string name="secret_key">"Secret Key:"</string>

    <!-- choice -->
    <string name="choice_none">"None"</string>
    <string name="choice_15secs">"15 secs"</string>
    <string name="choice_1min">"1 min"</string>
    <string name="choice_3mins">"3 mins"</string>
    <string name="choice_5mins">"5 mins"</string>
    <string name="choice_10mins">"10 mins"</string>
    <string name="choice_20mins">"20 mins"</string>
    <string name="choice_40mins">"40 mins"</string>
    <string name="choice_1hour">"1 hour"</string>
    <string name="choice_2hours">"2 hours"</string>
    <string name="choice_4hours">"4 hours"</string>
    <string name="choice_8hours">"8 hours"</string>
    <string name="choice_forever">"forever"</string>
    <string name="choice_select_cert">"Select a Key"</string>
    <string name="dsa">"DSA"</string>
    <string name="elgamal">"ElGamal"</string>
    <string name="rsa">"RSA"</string>
    <string name="ecdh">"ECDH"</string>
    <string name="ecdsa">"ECDSA"</string>
    <string name="filemanager_title_open">"Open…"</string>
    <string name="error">"Error"</string>
    <string name="error_message">"Error: %s"</string>
    <string name="theme_dark">"Dark"</string>
    <string name="theme_light">"Light"</string>

    <!-- key flags -->
    <string name="flag_certify">"Certify"</string>
    <string name="flag_sign">"Sign"</string>
    <string name="flag_encrypt">"Encrypt"</string>
    <string name="flag_authenticate">"Authenticate"</string>

    <!-- sentences -->
    <string name="wrong_passphrase">"Wrong password."</string>
    <string name="no_filemanager_installed">"No compatible file manager installed."</string>
    <string name="passphrases_do_not_match">"The passwords didn't match."</string>
    <string name="passphrase_must_not_be_empty">"Please enter a password."</string>
    <string name="passphrase_for_symmetric_encryption">"Symmetric encryption."</string>
    <string name="passphrase_for">"Enter password for '%s'"</string>
    <string name="pin_for">"Enter PIN for '%s'"</string>
    <string name="yubikey_pin_for">"Enter PIN to access YubiKey for '%s'"</string>
    <string name="nfc_text">"Hold YubiKey against the NFC marker at the back of your device."</string>
    <string name="nfc_wait">"Keep the YubiKey at the back!"</string>
    <string name="nfc_finished">"Take away the YubiKey now."</string>
    <string name="nfc_try_again_text">"Take away the YubiKey now and press TRY AGAIN."</string>
    <string name="file_delete_confirmation_title">"Delete original files?"</string>
    <string name="file_delete_confirmation">"The following files will be deleted:%s"</string>
    <string name="file_delete_successful">"%1$d out of %2$d files have been deleted.%3$s"</string>
    <string name="no_file_selected">"No file selected."</string>
    <string name="encrypt_sign_successful">"Successfully signed and/or encrypted."</string>
    <string name="encrypt_sign_clipboard_successful">"Successfully signed and/or encrypted to clipboard."</string>
    <string name="select_encryption_key">"Select at least one encryption key."</string>
    <string name="error_no_encryption_or_signature_key">"Select at least one encryption key or a signature key."</string>
    <string name="specify_file_to_encrypt_to">"Please specify which file to encrypt to.\nWARNING: File will be overwritten if it exists!"</string>
    <string name="specify_file_to_decrypt_to">"Please specify which file to decrypt to.\nWARNING: File will be overwritten if it exists!"</string>
    <string name="specify_backup_dest">"A backup excluding your keys will be made, please specify a destination file.\nWARNING: File will be overwritten if it exists!"</string>
    <string name="specify_backup_dest_single">"This key will be shared, please specify a destination file.\nWARNING: File will be overwritten if it exists!"</string>
    <string name="specify_backup_dest_secret_single">"A full backup of your key will be made, please specify a destination file.\nWARNING: File will be overwritten if it exists!"</string>
    <string name="specify_backup_dest_secret">"A full backup of all keys including yours will be made, please specify a destination file.\nWARNING: File will be overwritten if it exists!"</string>
    <string name="key_deletion_confirmation_multi">"Do you really want to delete all selected keys?"</string>
    <string name="secret_key_deletion_confirmation">"After deletion you will not be able to read messages encrypted with this key and lose all key confirmations done with it!"</string>
    <string name="public_key_deletetion_confirmation">"Delete key '%s'?"</string>
    <string name="also_export_secret_keys">"Also export secret keys"</string>
    <string name="reinstall_openkeychain">"You encountered a known bug with Android. Please reinstall OpenKeychain if you want to link your contacts with keys."</string>

    <string name="key_exported">"Successfully exported 1 key."</string>
    <string name="keys_exported">"Successfully exported %d keys."</string>
    <string name="no_keys_exported">"No keys exported."</string>
    <string name="key_creation_el_gamal_info">"Note: only subkeys support ElGamal."</string>
    <string name="key_not_found">"Couldn't find key %08X."</string>

    <plurals name="bad_keys_encountered">"
        <item quantity="one">"%d bad secret key ignored. Perhaps you exported with the option\n --export-secret-subkeys\nMake sure you export with\n --export-secret-keys\ninstead.""</item>
        <item quantity="other">"%d bad secret keys ignored. Perhaps you exported with the option\n --export-secret-subkeys\nMake sure you export with\n --export-secret-keys\ninstead.""</item>
    </plurals>

    <string name="list_empty">"This list is empty!"</string>
    <string name="nfc_successful">"Successfully sent key with NFC Beam!"</string>
    <string name="key_copied_to_clipboard">"Key has been copied to the clipboard!"</string>
    <string name="fingerprint_copied_to_clipboard">"Fingerprint has been copied to the clipboard!"</string>
    <string name="select_key_to_certify">"Please select a key to be used for confirmation!"</string>
    <string name="key_too_big_for_sharing">"Key is too big to be shared this way!"</string>
    <string name="text_copied_to_clipboard">"Text has been copied to the clipboard!"</string>

    <!--
         errors
         no punctuation, all lowercase,
         they will be put after "error_message", e.g. "Error: file not found"
    -->
    <string name="error_file_delete_failed">"have not been deleted. Delete them manually!"</string>
    <string name="error_file_added_already">%s has already been added.</string>
    <string name="error_file_not_found">"file not found"</string>
    <string name="error_no_secret_key_found">"no suitable secret key found"</string>
    <string name="error_external_storage_not_ready">"external storage not ready"</string>
    <string name="error_key_size_minimum512bit">"key size must be at least 512bit"</string>
    <string name="error_unknown_algorithm_choice">"unknown algorithm choice"</string>
    <string name="error_user_id_no_email">"no email address found"</string>
    <string name="error_key_needs_a_user_id">"need at least one identity"</string>
    <string name="error_no_signature_passphrase">"no password given"</string>
    <string name="error_no_signature_key">"no signature key given"</string>
    <string name="error_invalid_data">"No valid encrypted or signed OpenPGP content!"</string>
    <string name="error_integrity_check_failed">"integrity check failed! Data has been modified!"</string>
    <string name="error_wrong_passphrase">"wrong password"</string>
    <string name="error_could_not_extract_private_key">"could not extract private key"</string>

    <!-- errors without preceeding Error: -->
    <string name="error_jelly_bean_needed">"You need Android 4.1 to use Android's NFC Beam feature!"</string>
    <string name="error_nfc_needed">"NFC must be enabled!"</string>
    <string name="error_beam_needed">"Beam must be enabled!"</string>
    <string name="error_nothing_import">"No keys found!"</string>
    <string name="error_nothing_import_selected">"No keys selected for import!"</string>
    <string name="error_contacts_key_id_missing">"Retrieving the key ID from contacts failed!"</string>
    <string name="error_generic_report_bug">"A generic error occurred, please create a new bug report for OpenKeychain."</string>

    <!-- results shown after decryption/verification -->
    <string name="decrypt_result_no_signature">"Not Signed"</string>
    <string name="decrypt_result_invalid_signature">"Invalid signature!"</string>
    <string name="decrypt_result_insecure_cryptography">"Invalid signature (Insecure Cryptography)!"</string>
    <string name="decrypt_result_signature_uncertified">"Signed by <b>unconfirmed</b> key"</string>
    <string name="decrypt_result_signature_secret">"Signed by your key"</string>
    <string name="decrypt_result_signature_certified">"Signed by confirmed key"</string>
    <string name="decrypt_result_signature_expired_key">"Signed by <b>expired</b> key!"</string>
    <string name="decrypt_result_signature_revoked_key">"Signed by <b>revoked</b> key!"</string>
    <string name="decrypt_result_signature_missing_key">"Signed by <b>unknown public key</b>"</string>
    <string name="decrypt_result_encrypted">"Encrypted"</string>
    <string name="decrypt_result_not_encrypted">"Not Encrypted"</string>
    <string name="decrypt_result_insecure">"Insecure Encryption"</string>
    <string name="decrypt_result_action_show">"Show"</string>
    <string name="decrypt_result_action_Lookup">"Lookup"</string>
    <string name="decrypt_invalid_text">"Either the signature is invalid or the key has been revoked. You cannot be sure who wrote the text. Do you still want to display it?"</string>
    <string name="decrypt_invalid_button">"I understand the risks, display it!"</string>

    <!-- Add keys -->
    <string name="add_keys_my_key">"My key:"</string>

    <!-- progress dialogs, usually ending in '…' -->
    <string name="progress_done">"Done."</string>
    <string name="progress_cancel">"Cancel"</string>
    <string name="progress_cancelling">"cancelling…"</string>
    <string name="progress_saving">"saving…"</string>
    <string name="progress_importing">"importing…"</string>
    <string name="progress_revoking_uploading">"Revoking and uploading key…"</string>
    <string name="progress_updating">"Updating keys…"</string>
    <string name="progress_exporting">"exporting…"</string>
    <string name="progress_uploading">"uploading…"</string>
    <string name="progress_building_key">"building key…"</string>
    <string name="progress_building_master_key">"building master ring…"</string>
    <string name="progress_generating_rsa">"generating new RSA key…"</string>
    <string name="progress_generating_dsa">"generating new DSA key…"</string>
    <string name="progress_generating_elgamal">"generating new ElGamal key…"</string>
    <string name="progress_generating_ecdsa">"generating new ECDSA key…"</string>
    <string name="progress_generating_ecdh">"generating new ECDH key…"</string>

    <string name="progress_modify">"modifying keyring…"</string>

    <string name="progress_modify_unlock">"unlocking keyring…"</string>
    <string name="progress_modify_adduid">"adding user IDs…"</string>
    <string name="progress_modify_adduat">"adding user attributes…"</string>
    <string name="progress_modify_revokeuid">"revoking user IDs…"</string>
    <string name="progress_modify_primaryuid">"changing primary user ID…"</string>
    <string name="progress_modify_subkeychange">"modifying subkeys…"</string>
    <string name="progress_modify_subkeyrevoke">"revoking subkeys…"</string>
    <string name="progress_modify_subkeystrip">"stripping subkeys…"</string>
    <string name="progress_modify_subkeyadd">"adding subkeys…"</string>
    <string name="progress_modify_passphrase">"changing password…"</string>
    <string name="progress_modify_pin">"changing PIN…"</string>
    <string name="progress_modify_admin_pin">"changing Admin PIN…"</string>

    <plurals name="progress_exporting_key">
        <item quantity="one">"exporting key…"</item>
        <item quantity="other">"exporting keys…"</item>
    </plurals>

    <string name="progress_start">"preparing operation…"</string>
    <string name="progress_extracting_signature_key">"extracting signature key…"</string>
    <string name="progress_extracting_key">"extracting key…"</string>
    <string name="progress_preparing_streams">"preparing streams…"</string>
    <string name="progress_encrypting">"encrypting data…"</string>
    <string name="progress_decrypting">"decrypting data…"</string>
    <string name="progress_preparing_signature">"preparing signature…"</string>
    <string name="progress_generating_signature">"generating signature…"</string>
    <string name="progress_processing_signature">"processing signature…"</string>
    <string name="progress_verifying_signature">"verifying signature…"</string>
    <string name="progress_signing">"signing…"</string>
    <string name="progress_certifying">"certifying…"</string>
    <string name="progress_reading_data">"reading data…"</string>
    <string name="progress_finding_key">"finding key…"</string>
    <string name="progress_decompressing_data">"decompressing data…"</string>
    <string name="progress_verifying_integrity">"verifying integrity…"</string>
    <string name="progress_deleting_securely">"deleting '%s' securely…"</string>
    <string name="progress_deleting">"deleting keys…"</string>

    <string name="progress_con_saving">"consolidate: saving to cache…"</string>
    <string name="progress_con_reimport">"consolidate: reimporting…"</string>

    <string name="progress_verifying_keyserver_url">"verifying keyserver…"</string>

    <string name="progress_starting_orbot">"Starting Orbot…"</string>

    <!-- action strings -->
    <string name="hint_cloud_search_hint">"Search via Name, Email…"</string>

    <!-- key bit length selections -->
    <string name="key_size_512">"512"</string>
    <string name="key_size_768">"768"</string>
    <string name="key_size_1024">"1024"</string>
    <string name="key_size_1536">"1536"</string>
    <string name="key_size_2048">"2048"</string>
    <string name="key_size_3072">"3072"</string>
    <string name="key_size_4096">"4096"</string>
    <string name="key_size_8192">"8192"</string>
    <string name="key_size_custom">"Custom key size"</string>
    <string name="key_size_custom_info">"Type custom key length (in bits):"</string>
    <string name="key_size_custom_info_rsa">"RSA key length must be greater than 1024 and at most 16384. Also it must be multiplicity of 8."</string>
    <string name="key_size_custom_info_dsa">"DSA key length must be at least 512 and at most 1024. Also it must be multiplicity of 64."</string>

    <!-- elliptic curve names -->
    <string name="key_curve_nist_p256">"NIST P-256"</string>
    <string name="key_curve_nist_p384">"NIST P-384"</string>
    <string name="key_curve_nist_p521">"NIST P-521"</string>
    <!-- not in for now, see SaveKeyringParcel
    <string name="key_curve_bp_p256">"Brainpool P-256"</string>
    <string name="key_curve_bp_p384">"Brainpool P-384"</string>
    <string name="key_curve_bp_p512">"Brainpool P-512"</string>
    -->

    <!-- compression -->
    <string name="compression_fast">"fast"</string>
    <string name="compression_very_slow">"very slow"</string>

    <!-- Help -->
    <string name="help_tab_start">"Start"</string>
    <string name="help_tab_faq">"FAQ"</string>
    <string name="help_tab_wot">"Key Confirmation"</string>
    <string name="help_tab_nfc_beam">"NFC Beam"</string>
    <string name="help_tab_changelog">"Changelog"</string>
    <string name="help_tab_about">"About"</string>
    <string name="help_about_version">"Version:"</string>

    <!-- Import -->
    <string name="import_tab_keyserver">"Keyserver"</string>
    <string name="import_tab_cloud">"Key Search"</string>
    <string name="import_tab_direct">"File/Clipboard"</string>
    <string name="import_tab_qr_code">"QR Code/NFC"</string>
    <string name="import_import">"Import selected keys"</string>
    <string name="import_qr_code_wrong">"QR Code malformed! Please try again!"</string>
    <string name="import_qr_code_fp">"Fingerprint is malformed or too short!"</string>
    <string name="import_qr_code_too_short_fingerprint">"Fingerprint is too short!"</string>
    <string name="import_qr_code_button">"Scan QR Code"</string>
    <string name="import_qr_code_text">"Place your camera over the QR Code!"</string>

    <!-- Import from URL -->
    <string name="import_url_warn_no_search_parameter">"No search query defined. You can still manually search on this keyserver."</string>

    <!-- Generic result toast -->
    <string name="snackbar_details">"Details"</string>
    <string name="with_warnings">", with warnings"</string>
    <string name="with_cancelled">", until cancelled"</string>

    <!-- Import result toast -->
    <plurals name="import_keys_added_and_updated_1">
        <item quantity="one">"Successfully imported one key"</item>
        <item quantity="other">"Successfully imported %1$d keys"</item>
    </plurals>
    <plurals name="import_keys_added_and_updated_2">
        <item quantity="one">"and updated one key%2$s."</item>
        <item quantity="other">"and updated %1$d keys%2$s."</item>
    </plurals>
    <plurals name="import_keys_added">
        <item quantity="one">"Successfully imported key%2$s."</item>
        <item quantity="other">"Successfully imported %1$d keys%2$s."</item>
    </plurals>
    <plurals name="import_keys_updated">
        <item quantity="one">"Successfully updated key%2$s."</item>
        <item quantity="other">"Successfully updated %1$d keys%2$s."</item>
    </plurals>
    <plurals name="import_keys_with_errors">
        <item quantity="one">"Import failed for one key!"</item>
        <item quantity="other">"Import failed for %d keys!"</item>
    </plurals>
    <plurals name="import_error">
        <item quantity="one">"Import failed!"</item>
        <item quantity="other">"Import of %d keys failed!"</item>
    </plurals>
    <string name="import_error_nothing">"Nothing to import."</string>
    <string name="import_error_nothing_cancelled">"Import cancelled."</string>

    <!-- Delete result toast -->
    <plurals name="delete_ok_but_fail_1">
        <item quantity="one">"Successfully deleted one key"</item>
        <item quantity="other">"Successfully deleted %1$d keys"</item>
    </plurals>
    <plurals name="delete_ok_but_fail_2">
        <item quantity="one">", but failed deleting one key%2$s."</item>
        <item quantity="other">", but failed deleting %1$d keys%2$s."</item>
    </plurals>
    <plurals name="delete_ok">
        <item quantity="one">"Successfully deleted key%2$s."</item>
        <item quantity="other">"Successfully deleted %1$d keys%2$s."</item>
    </plurals>
    <plurals name="delete_fail">
        <item quantity="one">"Error deleting one key%2$s."</item>
        <item quantity="other">"Error deleting %1$d keys."</item>
    </plurals>
    <string name="delete_nothing">"Nothing to delete."</string>
    <string name="delete_cancelled">"Delete operation cancelled."</string>

    <!-- Revoke result toast (snackbar) -->
    <string name="revoke_ok">"Successfully revoked key."</string>
    <string name="revoke_fail">"Error revoking key!"</string>
    <string name="revoke_nothing">"Nothing to revoke."</string>
    <string name="revoke_cancelled">"Revoke operation cancelled."</string>

    <!-- Certify result toast -->
    <plurals name="certify_keys_ok">
        <item quantity="one">"Successfully confirmed key%2$s."</item>
        <item quantity="other">"Successfully confirmed %1$d keys%2$s."</item>
    </plurals>
    <plurals name="certify_keys_with_errors">
        <item quantity="one">"Certification failed!"</item>
        <item quantity="other">"Certification failed for %d keys!"</item>
    </plurals>
    <plurals name="certify_error">
        <item quantity="one">"Certification failed!"</item>
        <item quantity="other">"Certification of %d keys failed!"</item>
    </plurals>

    <!-- Intent labels -->
    <string name="intent_decrypt_file">"Decrypt File with OpenKeychain"</string>
    <string name="intent_import_key">"Import Key with OpenKeychain"</string>
    <string name="intent_send_encrypt">"Encrypt with OpenKeychain"</string>
    <string name="intent_send_decrypt">"Decrypt with OpenKeychain"</string>

    <!-- Remote API -->
    <string name="api_settings_show_info">"Show extended information"</string>
    <string name="api_settings_hide_info">"Hide extended information"</string>
    <string name="api_settings_show_advanced">"Show extended settings"</string>
    <string name="api_settings_hide_advanced">"Hide extended settings"</string>
    <string name="api_settings_no_key">"No key selected"</string>
    <string name="api_settings_select_key">"Select key"</string>
    <string name="api_settings_create_key">"Create new key"</string>
    <string name="api_settings_save">"Save"</string>
    <string name="api_settings_save_msg">"Account has been saved"</string>
    <string name="api_settings_cancel">"Cancel"</string>
    <string name="api_settings_revoke">"Revoke access"</string>
    <string name="api_settings_start">"Start application"</string>
    <string name="api_settings_delete_account">"Delete account"</string>
    <string name="api_settings_package_name">"Package Name"</string>
    <string name="api_settings_package_certificate">"SHA-256 of Package Certificate"</string>
    <string name="api_settings_accounts">"Accounts (old API)"</string>
    <string name="api_settings_advanced">"Extended Information"</string>
    <string name="api_settings_allowed_keys">"Allowed Keys"</string>
    <string name="api_settings_settings">"Settings"</string>
    <string name="api_settings_key">"Account key:"</string>
    <string name="api_settings_accounts_empty">"No accounts attached to this app."</string>
    <string name="api_create_account_text">"No key is configured for this account. Please select one of your existing keys or create a new one.\nApps can only decrypt/sign with the keys selected here!"</string>
    <string name="api_update_account_text">"The key saved for this account has been deleted. Please select a different one!\nApps can only decrypt/sign with the keys selected here!"</string>
    <string name="api_register_text">"The displayed app wants to encrypt/decrypt messages and sign them in your name.\nAllow access?\n\nWARNING: If you do not know why this screen appeared, disallow access! You can revoke access later using the 'Apps' screen."</string>
    <string name="api_register_allow">"Allow access"</string>
    <string name="api_register_disallow">"Disallow access"</string>
    <string name="api_register_error_select_key">"Please select a key!"</string>
    <string name="api_select_pub_keys_missing_text">"No keys were found for these email addresses:"</string>
    <string name="api_select_pub_keys_dublicates_text">"More than one key exist for these email addresses:"</string>
    <string name="api_select_pub_keys_text">"Please review the list of recipients!"</string>
    <string name="api_select_pub_keys_text_no_user_ids">"Please select the recipients!"</string>
    <string name="api_error_wrong_signature">"Signature check failed! Have you installed this app from a different source? If you are sure that this is not an attack, revoke this app's registration in OpenKeychain and then register the app again."</string>
    <string name="api_select_sign_key_text">"Please select one of your existing keys or create a new one."</string>
    <string name="api_select_keys_text">"None of the allowed keys is able to decrypt the content. Please select the allowed keys."</string>

    <!-- Share -->
    <string name="share_qr_code_dialog_title">"Share with QR Code"</string>
    <string name="share_nfc_dialog">"Share with NFC"</string>

    <!-- retry upload dialog -->
    <string name="retry_up_dialog_title">"Upload failed"</string>
    <string name="retry_up_dialog_message">"Upload failed. Would you like to retry the operation?"</string>
    <string name="retry_up_dialog_btn_reupload">"Retry Operation"</string>
    <string name="retry_up_dialog_btn_cancel">"Cancel Operation"</string>

    <!-- Delete or revoke private key dialog -->
    <string name="del_rev_dialog_message">"If you would no longer like to use this key, it should be revoked and uploaded. Select 'DELETE ONLY' if you wish to remove the key from OpenKeychain but continue to use it from somewhere else."</string>
    <string name="del_rev_dialog_title">"Revoke/Delete key '%s'"</string>
    <string name="del_rev_dialog_btn_revoke">"Revoke and upload"</string>
    <string name="del_rev_dialog_btn_delete">"Delete only"</string>

    <!-- Delete Or Revoke Dialog spinner -->
    <string name="del_rev_dialog_choice_delete">"Delete only"</string>
    <string name="del_rev_dialog_choice_rev_upload">"Revoke and Upload"</string>


    <!-- Key list -->
    <plurals name="key_list_selected_keys">
        <item quantity="one">"1 key selected."</item>
        <item quantity="other">"%d keys selected."</item>
    </plurals>

    <string name="key_list_empty_text1">"No keys found!"</string>
    <string name="key_list_filter_show_all">"Show all keys"</string>
    <string name="key_list_filter_show_certified">"Show confirmed keys only"</string>
    <string name="key_list_fab_qr_code">"Scan QR Code"</string>
    <string name="key_list_fab_search">"Key Search"</string>
    <string name="key_list_fab_import">"Import from File"</string>

    <!-- Key view -->
    <string name="key_view_action_edit">"Edit key"</string>
    <string name="key_view_action_encrypt">"Encrypt text"</string>
    <string name="key_view_action_encrypt_files">"files"</string>
    <string name="key_view_action_certify">"Confirm key"</string>
    <string name="key_view_action_update">"Update from keyserver"</string>
    <string name="key_view_action_share_with">"Share with…"</string>
    <string name="key_view_action_share_nfc">"Share over NFC"</string>
    <string name="key_view_action_upload">"Upload to keyserver"</string>
    <string name="key_view_tab_main">"Main Info"</string>
    <string name="key_view_tab_share">"Share"</string>
    <string name="key_view_tab_keys">"Subkeys"</string>
    <string name="key_view_tab_certs">"Certificates"</string>
    <string name="key_view_tab_keybase">"Keybase.io"</string>
    <string name="user_id_info_revoked_title">"Revoked"</string>
    <string name="user_id_info_revoked_text">"This identity has been revoked by the key owner. It is no longer valid."</string>
    <string name="user_id_info_certified_title">"Confirmed"</string>
    <string name="user_id_info_certified_text">"This identity has been confirmed by you."</string>
    <string name="user_id_info_uncertified_title">"Not confirmed"</string>
    <string name="user_id_info_uncertified_text">"This identity has not been confirmed yet. You cannot be sure if the identity really corresponds to a specific person."</string>
    <string name="user_id_info_invalid_title">"Invalid"</string>
    <string name="user_id_info_invalid_text">"Something is wrong with this identity!"</string>

    <!-- Key trust -->
    <string name="key_trust_no_cloud_evidence">"No proof from the Internet on this key’s trustworthiness."</string>
    <string name="key_trust_start_cloud_search">"Start search"</string>
    <string name="key_trust_results_prefix">"Keybase.io offers “proofs” which assert that the owner of this key: "</string>
    <string name="key_trust_header_text">"Note: Keybase.io proofs are an experimental feature of OpenKeychain. We encourage you to scan QR Codes or exchange keys via NFC in addition to confirming them."</string>

    <!-- keybase proof stuff -->
    <string name="keybase_narrative_twitter">"Posts to Twitter as %s"</string>
    <string name="keybase_narrative_github">"Is known on GitHub as %s"</string>
    <string name="keybase_narrative_dns">"Controls the domain name(s) %s"</string>
    <string name="keybase_narrative_web_site">"Can post to the Web site(s) %s"</string>
    <string name="keybase_narrative_reddit">"Posts to Reddit as %s"</string>
    <string name="keybase_narrative_coinbase">"Is known on Coinbase as %s"</string>
    <string name="keybase_narrative_hackernews">"Posts to Hacker News as %s"</string>
    <string name="keybase_narrative_unknown">"Unknown proof type %s"</string>
    <string name="keybase_proof_failure">"Unfortunately this proof cannot be verified."</string>
    <string name="keybase_unknown_proof_failure">"Unrecognized problem with proof checker"</string>
    <string name="keybase_problem_fetching_evidence">"Problem with proof"</string>
    <string name="keybase_key_mismatch">"Key fingerprint doesn’t match that in proof post"</string>
    <string name="keybase_dns_query_failure">"DNS TXT Record retrieval failed"</string>
    <string name="keybase_no_prover_found">"No proof checker found for"</string>
    <string name="keybase_message_payload_mismatch">"Decrypted proof post does not match expected value"</string>
    <string name="keybase_message_fetching_data">"Fetching proof"</string>
    <string name="keybase_proof_succeeded">"This proof has been verified!"</string>
    <string name="keybase_a_post">"A post"</string>
    <string name="keybase_fetched_from">"fetched from"</string>
    <string name="keybase_for_the_domain">"for the domain"</string>
    <string name="keybase_contained_signature">"contains a message which could only have been created by the owner of this key."</string>
    <string name="keybase_twitter_proof">"A tweet"</string>
    <string name="keybase_dns_proof">"A DNS TXT record"</string>
    <string name="keybase_web_site_proof">"A text file"</string>
    <string name="keybase_github_proof">"A gist"</string>
    <string name="keybase_reddit_proof">"A JSON file"</string>
    <string name="keybase_reddit_attribution">"attributed by Reddit to"</string>
    <string name="keybase_verify">"Verify"</string>

    <!-- Edit key -->
    <string name="edit_key_action_change_passphrase">"Change Password"</string>
    <string name="edit_key_action_add_identity">"Add Identity"</string>
    <string name="edit_key_action_add_subkey">"Add Subkey"</string>
    <string name="edit_key_edit_user_id_title">"Select an action!"</string>
    <string-array name="edit_key_edit_user_id">
        <item>"Change to Primary Identity"</item>
        <item>"Revoke Identity"</item>
    </string-array>
    <string-array name="edit_key_edit_user_id_revert_revocation">
        <item>"Revert revocation"</item>
    </string-array>
    <string name="edit_key_edit_user_id_revoked">"This identity has been revoked. This cannot be undone."</string>
    <string name="edit_key_edit_subkey_title">"Select an action!"</string>
    <string-array name="edit_key_edit_subkey">
        <item>"Change Expiry"</item>
        <item>"Revoke Subkey"</item>
        <item>"Strip Subkey"</item>
        <item>"Move Subkey to YubiKey / Smart Card"</item>
    </string-array>
    <string name="edit_key_new_subkey">"new subkey"</string>
    <string name="edit_key_select_flag">"Please select at least one flag!"</string>
    <string name="edit_key_error_add_identity">"Add at least one identity!"</string>
    <string name="edit_key_error_add_subkey">"Add at least one subkey!"</string>
    <string name="edit_key_error_bad_nfc_algo">"Algorithm not supported by smart card!"</string>
    <string name="edit_key_error_bad_nfc_size">"Key size not supported by smart card!"</string>
    <string name="edit_key_error_bad_nfc_stripped">"Cannot move key to smart card (either stripped or 'divert-to-card')!"</string>

    <!-- Create key -->
    <string name="create_key_upload">"Synchronize with the Internet"</string>
    <string name="create_key_empty">"This field is required"</string>
    <string name="create_key_passphrases_not_equal">"Passwords do not match"</string>
    <string name="create_key_final_text">"You entered the following identity:"</string>
    <string name="create_key_final_robot_text">"Creating a key may take a while, have a cup of coffee in the meantime…"</string>
    <string name="create_key_rsa">"(3 subkeys, RSA, 4096 bit)"</string>
    <string name="create_key_custom">"(custom key configuration)"</string>
    <string name="create_key_name_text">"Choose a name associated with this key. This can be a full name, e.g., 'John Doe', or a nickname, e.g., 'Johnny'."</string>
    <string name="create_key_email_text">"Enter your main email address used for secure communication."</string>
    <string name="create_key_passphrase_text">"Choose a strong password. It protects your key when your device gets stolen."</string>
    <string name="create_key_hint_full_name">"Full Name or Nickname"</string>
    <string name="create_key_edit">"Change key configuration"</string>
    <string name="create_key_add_email">"Add email address"</string>
    <string name="create_key_add_email_text">"Additional email addresses are also associated to this key and can be used for secure communication."</string>
    <string name="create_key_email_already_exists_text">"Email address has already been added"</string>
    <string name="create_key_email_invalid_email">"Email address format is invalid"</string>
    <string name="create_key_yubi_key_pin_text">"Please remember the PIN, it is required to use your YubiKey later. Please write down the Admin PIN and store it in a safe place."</string>
    <string name="create_key_yubi_key_pin">"PIN"</string>
    <string name="create_key_yubi_key_admin_pin">"Admin PIN"</string>
    <string name="create_key_yubi_key_pin_repeat_text">"Please enter the PIN and Admin PIN to proceed."</string>
    <string name="create_key_yubi_key_pin_repeat">"Repeat PIN"</string>
    <string name="create_key_yubi_key_admin_pin_repeat">"Repeat Admin PIN"</string>
    <string name="create_key_yubi_key_pin_not_correct">"PIN is not correct!"</string>

    <!-- View key -->
    <string name="view_key_revoked">"Revoked: Key must not be used anymore!"</string>
    <string name="view_key_expired">"Expired: The contact needs to extend the key's validity!"</string>
    <string name="view_key_expired_secret">"Expired: You can extend the keys validity by editing it!"</string>
    <string name="view_key_my_key">"My Key"</string>
    <string name="view_key_verified">"Confirmed Key"</string>
    <string name="view_key_unverified">"Unconfirmed: Scan QR Code to confirm key!"</string>

    <string name="view_key_fragment_no_system_contact">"&lt;none&gt;"</string>

    <!-- Add/Edit keyserver -->
    <string name="add_keyserver_dialog_title">"Add keyserver"</string>
    <string name="edit_keyserver_dialog_title">"Edit keyserver"</string>
    <string name="add_keyserver_verified">"Keyserver verified!"</string>
    <string name="add_keyserver_without_verification">"Keyserver added without verification."</string>
    <string name="add_keyserver_invalid_url">"Invalid URL!"</string>
    <string name="add_keyserver_connection_failed">"Failed to connect to keyserver. Please check the URL and your Internet connection."</string>
    <string name="keyserver_preference_deleted">"%s deleted"</string>
    <string name="keyserver_preference_cannot_delete_last">"Cannot delete last keyserver. At least one is required!"</string>

    <!-- Navigation Drawer -->
    <string name="nav_keys">"Keys"</string>
    <string name="nav_encrypt_decrypt">"Encrypt/Decrypt"</string>
    <string name="nav_apps">"Apps"</string>
    <string name="drawer_open">"Open navigation drawer"</string>
    <string name="drawer_close">"Close navigation drawer"</string>
    <string name="my_keys">"My Keys"</string>
    <string name="nav_backup">"Backup"</string>

    <!-- hints -->
    <string name="encrypt_content_edit_text_hint">"Type text"</string>

    <!-- certs -->
    <string name="cert_default">"default"</string>
    <string name="cert_none">"none"</string>
    <string name="cert_casual">"casual"</string>
    <string name="cert_positive">"positive"</string>
    <string name="cert_revoke">"revoked"</string>
    <string name="cert_verify_ok">"OK"</string>
    <string name="cert_verify_failed">"failed!"</string>
    <string name="cert_verify_error">"error!"</string>
    <string name="cert_verify_unavailable">"key unavailable"</string>

    <!-- LogType log messages. Errors should have _ERROR_ in their name and end with a ! -->

    <string name="msg_internal_error">"Internal error!"</string>
    <string name="msg_cancelled">"Operation cancelled."</string>

    <!-- Import Public log entries -->
    <string name="msg_ip_apply_batch">"Applying insert batch operation."</string>
    <string name="msg_ip_bad_type_secret">"Tried to import secret keyring as public. This is a bug, please file a report!"</string>
    <string name="msg_ip_delete_old_fail">"No old key deleted (creating a new one?)"</string>
    <string name="msg_ip_delete_old_ok">"Deleted old key from database"</string>
    <string name="msg_ip_encode_fail">"Operation failed due to encoding error"</string>
    <string name="msg_ip_error_io_exc">"Operation failed due to i/o error"</string>
    <string name="msg_ip_error_op_exc">"Operation failed due to database error"</string>
    <string name="msg_ip_error_remote_ex">"Operation failed due to internal error"</string>
    <string name="msg_ip">"Importing public keyring %s"</string>
    <string name="msg_ip_fingerprint_error">"Fingerprint of importing key does not match expected!"</string>
    <string name="msg_ip_fingerprint_ok">"Fingerprint check OK"</string>
    <string name="msg_ip_insert_keyring">"Encoding keyring data"</string>
    <string name="msg_ip_insert_keys">"Parsing keys"</string>
    <string name="msg_ip_prepare">"Preparing database operations"</string>
    <string name="msg_ip_master">"Processing master key %s"</string>
    <string name="msg_ip_master_expired">"Keyring expired on %s"</string>
    <string name="msg_ip_master_expires">"Keyring expires on %s"</string>
    <string name="msg_ip_master_flags_unspecified">"Master flags: unspecified (assuming all)"</string>
    <string name="msg_ip_master_flags_cesa">"Master flags: certify, encrypt, sign, authenticate"</string>
    <string name="msg_ip_master_flags_cesx">"Master flags: certify, encrypt, sign"</string>
    <string name="msg_ip_master_flags_cexa">"Master flags: certify, encrypt, authenticate"</string>
    <string name="msg_ip_master_flags_cexx">"Master flags: certify, encrypt"</string>
    <string name="msg_ip_master_flags_cxsa">"Master flags: certify, sign, authenticate"</string>
    <string name="msg_ip_master_flags_cxsx">"Master flags: certify, sign"</string>
    <string name="msg_ip_master_flags_cxxa">"Master flags: certify, authenticate"</string>
    <string name="msg_ip_master_flags_cxxx">"Master flags: certify"</string>
    <string name="msg_ip_master_flags_xesa">"Master flags: encrypt, sign, authenticate"</string>
    <string name="msg_ip_master_flags_xesx">"Master flags: encrypt, sign"</string>
    <string name="msg_ip_master_flags_xexa">"Master flags: encrypt, authenticate"</string>
    <string name="msg_ip_master_flags_xexx">"Master flags: encrypt"</string>
    <string name="msg_ip_master_flags_xxsa">"Master flags: sign, authenticate"</string>
    <string name="msg_ip_master_flags_xxsx">"Master flags: sign"</string>
    <string name="msg_ip_master_flags_xxxa">"Master flags: authenticate"</string>
    <string name="msg_ip_master_flags_xxxx">"Master flags: none"</string>
    <string name="msg_ip_merge_public">"Merging imported data into existing public keyring"</string>
    <string name="msg_ip_merge_secret">"Merging imported data into existing secret keyring"</string>
    <string name="msg_ip_subkey">"Processing subkey %s"</string>
    <string name="msg_ip_subkey_expired">"Subkey expired on %s"</string>
    <string name="msg_ip_subkey_expires">"Subkey expires on %s"</string>
    <string name="msg_ip_subkey_flags_unspecified">"Subkey flags: unspecified (assuming all)"</string>
    <string name="msg_ip_subkey_flags_cesa">"Subkey flags: certify, encrypt, sign, authenticate"</string>
    <string name="msg_ip_subkey_flags_cesx">"Subkey flags: certify, encrypt, sign"</string>
    <string name="msg_ip_subkey_flags_cexa">"Subkey flags: certify, encrypt, authenticate"</string>
    <string name="msg_ip_subkey_flags_cexx">"Subkey flags: certify, encrypt"</string>
    <string name="msg_ip_subkey_flags_cxsa">"Subkey flags: certify, sign, authenticate"</string>
    <string name="msg_ip_subkey_flags_cxsx">"Subkey flags: certify, sign"</string>
    <string name="msg_ip_subkey_flags_cxxa">"Subkey flags: certify, authenticate"</string>
    <string name="msg_ip_subkey_flags_cxxx">"Subkey flags: certify"</string>
    <string name="msg_ip_subkey_flags_xesa">"Subkey flags: encrypt, sign, authenticate"</string>
    <string name="msg_ip_subkey_flags_xesx">"Subkey flags: encrypt, sign"</string>
    <string name="msg_ip_subkey_flags_xexa">"Subkey flags: encrypt, authenticate"</string>
    <string name="msg_ip_subkey_flags_xexx">"Subkey flags: encrypt"</string>
    <string name="msg_ip_subkey_flags_xxsa">"Subkey flags: sign, authenticate"</string>
    <string name="msg_ip_subkey_flags_xxsx">"Subkey flags: sign"</string>
    <string name="msg_ip_subkey_flags_xxxa">"Subkey flags: authenticate"</string>
    <string name="msg_ip_subkey_flags_xxxx">"Subkey flags: none"</string>
    <string name="msg_ip_success">"Successfully imported public keyring"</string>
    <string name="msg_ip_success_identical">"Keyring contains no new data, nothing to do"</string>
    <string name="msg_ip_reinsert_secret">"Re-inserting secret key"</string>
    <string name="msg_ip_uid_cert_bad">"Encountered bad certificate!"</string>
    <string name="msg_ip_uid_cert_error">"Error processing certificate!"</string>
    <string name="msg_ip_uid_cert_nonrevoke">"Already have a non-revokable certificate, skipping."</string>
    <string name="msg_ip_uid_cert_old">"Certificate is older than previous, skipping."</string>
    <string name="msg_ip_uid_cert_new">"Certificate is more recent, replacing previous."</string>
    <string name="msg_ip_uid_cert_good">"Found good certificate by %1$s"</string>
    <string name="msg_ip_uid_cert_good_revoke">"Found good certificate revocation by %1$s"</string>
    <plurals name="msg_ip_uid_certs_unknown">
        <item quantity="one">"Ignoring one certificate issued by an unknown public key"</item>
        <item quantity="other">"Ignoring %s certificates issued by unknown public keys"</item>
    </plurals>
    <string name="msg_ip_uid_classifying_zero">"Classifying user IDs (no trusted keys available)"</string>
    <plurals name="msg_ip_uid_classifying">
        <item quantity="one">"Classifying user IDs (using one trusted key)"</item>
        <item quantity="other">"Classifying user IDs (using %s trusted keys)"</item>
    </plurals>
    <string name="msg_ip_uid_reorder">"Re-ordering user IDs"</string>
    <string name="msg_ip_uid_processing">"Processing user ID %s"</string>
    <string name="msg_ip_uid_revoked">"User ID is revoked"</string>

    <string name="msg_ip_uat_processing_image">"Processing user attribute of type image"</string>
    <string name="msg_ip_uat_processing_unknown">"Processing user attribute of unknown type"</string>
    <string name="msg_ip_uat_cert_bad">"Encountered bad certificate!"</string>
    <string name="msg_ip_uat_cert_error">"Error processing certificate!"</string>
    <string name="msg_ip_uat_cert_nonrevoke">"Already have a non-revokable certificate, skipping."</string>
    <string name="msg_ip_uat_cert_old">"Certificate is older than previous, skipping."</string>
    <string name="msg_ip_uat_cert_new">"Certificate is more recent, replacing previous."</string>
    <string name="msg_ip_uat_cert_good">"Found good certificate by %1$s"</string>
    <string name="msg_ip_uat_cert_good_revoke">"Found good certificate revocation by %1$s"</string>
    <plurals name="msg_ip_uat_certs_unknown">
        <item quantity="one">"Ignoring one certificate issued by an unknown public key"</item>
        <item quantity="other">"Ignoring %s certificates issued by unknown public keys"</item>
    </plurals>
    <string name="msg_ip_uat_classifying">"Classifying user attributes"</string>
    <string name="msg_ip_uat_revoked">"User attribute is revoked"</string>

    <string name="msg_is_bad_type_public">"Tried to import public keyring as secret. This is a bug, please file a report!"</string>
    <string name="msg_is_bad_type_uncanon">"Tried to import a keyring without canonicalization. This is a bug, please file a report!"</string>

    <!-- Import Secret log entries -->
    <string name="msg_is">"Importing secret key %s"</string>
    <string name="msg_is_db_exception">"Database error!"</string>
    <string name="msg_is_importing_subkeys">"Processing secret subkeys"</string>
    <string name="msg_is_error_io_exc">"Error encoding keyring"</string>
    <string name="msg_is_merge_public">"Merging imported data into existing public keyring"</string>
    <string name="msg_is_merge_secret">"Merging imported data into existing secret keyring"</string>
    <string name="msg_is_merge_special">"Merging in self-certificates data from public keyring"</string>
    <string name="msg_is_pubring_generate">"Generating public keyring from secret keyring"</string>
    <string name="msg_is_subkey_nonexistent">"Subkey %s unavailable in secret key"</string>
    <string name="msg_is_subkey_ok">"Marked secret subkey %s as available"</string>
    <string name="msg_is_subkey_empty">"Marked secret subkey %s as available, with empty password"</string>
    <string name="msg_is_subkey_pin">"Marked secret subkey %s as available, with PIN"</string>
    <string name="msg_is_subkey_stripped">"Marked secret subkey %s as stripped"</string>
    <string name="msg_is_subkey_divert">"Marked secret subkey %s as 'divert-to-card'"</string>
    <string name="msg_is_success_identical">"Keyring contains no new data, nothing to do"</string>
    <string name="msg_is_success">"Successfully imported secret keyring"</string>

    <!-- Keyring Canonicalization log entries -->
    <string name="msg_kc_public">"Canonicalizing public keyring %s"</string>
    <string name="msg_kc_secret">"Canonicalizing secret keyring %s"</string>
    <string name="msg_kc_error_v3">"This is an OpenPGP version 3 key, which has been deprecated and is no longer supported!"</string>
    <string name="msg_kc_error_no_uid">"Keyring has no valid user IDs!"</string>
    <string name="msg_kc_error_master_algo">"The master key uses an unknown (%s) algorithm!"</string>
    <string name="msg_kc_error_dup_key">"Subkey %s occurs twice in keyring. Keyring is malformed, not importing!"</string>
    <string name="msg_kc_master">"Processing master key"</string>
    <string name="msg_kc_master_bad_type">"Removing master key certificate of unknown type (%s)"</string>
    <string name="msg_kc_master_bad_local">"Removing master key certificate with 'local' flag"</string>
    <string name="msg_kc_master_bad_err">"Removing bad master key certificate"</string>
    <string name="msg_kc_master_bad_time">"Removing keyring revocation certificate with future timestamp"</string>
    <string name="msg_kc_master_bad_type_uid">"Removing user ID certificate in bad position"</string>
    <string name="msg_kc_master_bad">"Removing bad master key certificate"</string>
    <string name="msg_kc_master_local">"Removing master key certificate with 'local' flag"</string>
    <string name="msg_kc_revoke_dup">"Removing redundant keyring revocation certificate"</string>
    <string name="msg_kc_notation_dup">"Removing redundant notation certificate"</string>
    <string name="msg_kc_notation_empty">"Removing empty notation certificate"</string>
    <string name="msg_kc_sub">"Processing subkey %s"</string>
    <string name="msg_kc_sub_bad">"Removing invalid subkey binding certificate"</string>
    <string name="msg_kc_sub_bad_err">"Removing bad subkey binding certificate"</string>
    <string name="msg_kc_sub_bad_local">"Removing subkey binding certificate with 'local' flag"</string>
    <string name="msg_kc_sub_bad_keyid">"Subkey binding issuer id mismatch"</string>
    <string name="msg_kc_sub_bad_time">"Removing subkey binding certificate with future timestamp"</string>
    <string name="msg_kc_sub_bad_time_early">"Subkey binding certificate has earlier timestamp than its key!"</string>
    <string name="msg_kc_sub_bad_type">"Unknown subkey certificate type: %s"</string>
    <string name="msg_kc_sub_dup">"Removing redundant subkey binding certificate"</string>
    <string name="msg_kc_sub_primary_bad">"Removing subkey binding certificate due to invalid primary binding certificate"</string>
    <string name="msg_kc_sub_primary_bad_err">"Removing subkey binding certificate due to bad primary binding certificate"</string>
    <string name="msg_kc_sub_primary_none">"Removing subkey binding certificate due to missing primary binding certificate"</string>
    <string name="msg_kc_sub_no_cert">"No valid certificate found for %s, removing from ring"</string>
    <string name="msg_kc_sub_revoke_bad_err">"Removing bad subkey revocation certificate"</string>
    <string name="msg_kc_sub_revoke_bad">"Removing bad subkey revocation certificate"</string>
    <string name="msg_kc_sub_revoke_dup">"Removing redundant subkey revocation certificate"</string>
    <string name="msg_kc_sub_unknown_algo">"Subkey uses an unknown algorithm, not importing…"</string>
    <string name="msg_kc_sub_algo_bad_encrpyt">"Subkey has encryption usage flag, but algorithm is not suitable for encryption."</string>
    <string name="msg_kc_sub_algo_bad_sign">"Subkey has signing usage flag, but algorithm is not suitable for signing."</string>
    <string name="msg_kc_success">"Keyring canonicalization successful, no changes"</string>
    <plurals name="msg_kc_success_bad">
        <item quantity="one">"Keyring canonicalization successful, removed one erroneous certificate"</item>
        <item quantity="other">"Keyring canonicalization successful, removed %d erroneous certificates"</item>
    </plurals>
    <string name="msg_kc_success_bad_and_red">"Keyring canonicalization successful, removed %1$s erroneous and %2$s redundant certificates"</string>
    <plurals name="msg_kc_success_redundant">
        <item quantity="one">"Keyring canonicalization successful, removed one redundant certificate"</item>
        <item quantity="other">"Keyring canonicalization successful, removed %d redundant certificates"</item>
    </plurals>
    <string name="msg_kc_uid_bad_err">"Removing bad self certificate for user ID '%s'"</string>
    <string name="msg_kc_uid_bad_local">"Removing user ID certificate with 'local' flag"</string>
    <string name="msg_kc_uid_bad_time">"Removing user ID with future timestamp"</string>
    <string name="msg_kc_uid_bad_type">"Removing user ID certificate of unknown type (%s)"</string>
    <string name="msg_kc_uid_bad">"Removing bad self certificate for user ID '%s'"</string>
    <string name="msg_kc_uid_cert_dup">"Removing outdated self certificate for user ID '%s'"</string>
    <string name="msg_kc_uid_foreign">"Removing foreign user ID certificate by '%s'"</string>
    <string name="msg_kc_uid_revoke_dup">"Removing redundant revocation certificate for user ID '%s'"</string>
    <string name="msg_kc_uid_revoke_old">"Removing outdated revocation certificate for user ID '%s'"</string>
    <string name="msg_kc_uid_no_cert">"No valid self-certificate found for user ID '%s', removing from ring"</string>
    <string name="msg_kc_uid_remove">"Removing invalid user ID '%s'"</string>
    <string name="msg_kc_uid_dup">"Removing duplicate user ID '%s'. The keyring contained two of them. This may result in missing certificates!"</string>
    <string name="msg_kc_uid_warn_encoding">"User ID does not verify as UTF-8!"</string>
    <string name="msg_kc_uat_jpeg">"Processing user attribute of type JPEG"</string>
    <string name="msg_kc_uat_unknown">"Processing user attribute of unknown type"</string>
    <string name="msg_kc_uat_bad_err">"Removing bad self certificate for user attribute"</string>
    <string name="msg_kc_uat_bad_local">"Removing user attribute certificate with 'local' flag"</string>
    <string name="msg_kc_uat_bad_time">"Removing user attribute with future timestamp"</string>
    <string name="msg_kc_uat_bad_type">"Removing user attribute certificate of unknown type (%s)"</string>
    <string name="msg_kc_uat_bad">"Removing bad self certificate for user attribute"</string>
    <string name="msg_kc_uat_cert_dup">"Removing outdated self certificate for user attribute"</string>
    <string name="msg_kc_uat_dup">"Removing duplicate user attribute. The keyring contained two of them. This may result in missing certificates!"</string>
    <string name="msg_kc_uat_foreign">"Removing foreign user attribute certificate by"</string>
    <string name="msg_kc_uat_revoke_dup">"Removing redundant revocation certificate for user attribute"</string>
    <string name="msg_kc_uat_revoke_old">"Removing outdated revocation certificate for user attribute"</string>
    <string name="msg_kc_uat_no_cert">"No valid self-certificate found for user attribute, removing from ring"</string>
    <string name="msg_kc_uat_remove">"Removing invalid user attribute"</string>
    <string name="msg_kc_uat_warn_encoding">"User ID does not verify as UTF-8!"</string>

    <!-- Keyring merging log entries -->
    <string name="msg_mg_error_secret_dummy">"New public subkey found, but secret subkey dummy generation is not supported!"</string>
    <string name="msg_mg_error_heterogeneous">"Tried to merge keyrings with differing fingerprints!"</string>
    <string name="msg_mg_error_encode">"Fatal error encoding signature!"</string>
    <string name="msg_mg_public">"Merging into public keyring %s"</string>
    <string name="msg_mg_secret">"Merging into secret keyring %s"</string>
    <string name="msg_mg_new_subkey">"Adding new subkey %s"</string>
    <string name="msg_mg_found_new">"Found %s new certificates in keyring"</string>
    <string name="msg_mg_unchanged">"Nothing to merge"</string>

    <!-- createSecretKeyRing -->
    <string name="msg_cr">"Generating new master key"</string>
    <string name="msg_cr_error_no_master">"No master key options specified!"</string>
    <string name="msg_cr_error_no_user_id">"Keyrings must be created with at least one user ID!"</string>
    <string name="msg_cr_error_no_certify">"Master key must have certify flag!"</string>
    <string name="msg_cr_error_null_expiry">"Expiry time cannot be 'same as before' on key creation. This is a programming error, please file a bug report!"</string>
    <string name="msg_cr_error_keysize_512">"Key size must be greater or equal 512!"</string>
    <string name="msg_cr_error_no_curve">"No key size specified! This is a programming error, please file a bug report!"</string>
    <string name="msg_cr_error_no_keysize">"No elliptic curve specified! This is a programming error, please file a bug report!"</string>
    <string name="msg_cr_error_internal_pgp">"Internal OpenPGP error!"</string>
    <string name="msg_cr_error_unknown_algo">"Unknown algorithm selected! This is a programming error, please file a bug report!"</string>
    <string name="msg_cr_error_flags_dsa">"Bad key flags selected, DSA cannot be used for encryption!"</string>
    <string name="msg_cr_error_flags_elgamal">"Bad key flags selected, ElGamal cannot be used for signing!"</string>
    <string name="msg_cr_error_flags_ecdsa">"Bad key flags selected, ECDSA cannot be used for encryption!"</string>
    <string name="msg_cr_error_flags_ecdh">"Bad key flags selected, ECDH cannot be used for signing!"</string>

    <!-- modifySecretKeyRing -->
    <string name="msg_mr">"Modifying keyring %s"</string>
    <string name="msg_mf_divert">"Will divert to smart card for crypto operations"</string>
    <string name="msg_mf_error_divert_newsub">"Creation of new subkeys is not supported for 'divert-to-card' primary keys!"</string>
    <string name="msg_mf_error_divert_serial">"The serial number of a 'divert-to-card' key must be 16 bytes! This is a programming error, please file a bug report!"</string>
    <string name="msg_mf_error_encode">"Encoding exception!"</string>
    <string name="msg_mf_error_fingerprint">"Actual key fingerprint does not match the expected one!"</string>
    <string name="msg_mf_error_keyid">"No key ID. This is an internal error, please file a bug report!"</string>
    <string name="msg_mf_error_integrity">"Internal error, integrity check failed!"</string>
    <string name="msg_mf_error_master_none">"No master certificate found to operate on! (All revoked?)"</string>
    <string name="msg_mf_error_noexist_primary">"Bad primary user ID specified!"</string>
    <string name="msg_mf_error_noexist_revoke">"Bad user ID for revocation specified!"</string>
    <string name="msg_mf_error_restricted">"Tried to execute restricted operation without password! This is a programming error, please file a bug report!"</string>
    <string name="msg_mf_error_revoked_primary">"Revoked user IDs cannot be primary!"</string>
    <string name="msg_mf_error_null_expiry">"Expiry time cannot be "same as before" on subkey creation. This is a programming error, please file a bug report!"</string>
    <string name="msg_mf_error_noop">"Nothing to do!"</string>
    <string name="msg_mf_error_passphrase_master">"Fatal error decrypting master key! This is likely a programming error, please file a bug report!"</string>
    <string name="msg_mf_error_pgp">"Internal OpenPGP error!"</string>
    <string name="msg_mf_error_sig">"Signature exception!"</string>
    <string name="msg_mf_error_sub_stripped">"Cannot modify stripped subkey %s!"</string>
    <string name="msg_mf_error_subkey_missing">"Tried to operate on missing subkey %s!"</string>
    <string name="msg_mf_error_conflicting_nfc_commands">"Cannot move key to smart card in same operation that creates an on-card signature."</string>
    <string name="msg_mf_error_duplicate_keytocard_for_slot">"Smart card supports only one slot per key type."</string>
    <string name="msg_mf_error_invalid_flags_for_keytocard">"Inappropriate key flags for smart card key."</string>
    <string name="msg_mf_master">"Modifying master certifications"</string>
    <string name="msg_mf_notation_empty">"Adding empty notation packet"</string>
    <string name="msg_mf_notation_pin">"Adding PIN notation packet"</string>
    <string name="msg_mf_passphrase">"Changing password for keyring"</string>
    <string name="msg_mf_pin">"Changing PIN on card"</string>
    <string name="msg_mf_admin_pin">"Changing Admin PIN on card"</string>
    <string name="msg_mf_passphrase_key">"Re-encrypting subkey %s with new password"</string>
    <string name="msg_mf_passphrase_empty_retry">"Setting new password failed, trying again with empty old password"</string>
    <string name="msg_mf_passphrase_fail">"Password for subkey could not be changed! (Does it have a different one from the other keys?)"</string>
    <string name="msg_mf_primary_replace_old">"Replacing certificate of previous primary user ID"</string>
    <string name="msg_mf_primary_new">"Generating new certificate for new primary user ID"</string>
    <string name="msg_mf_restricted_mode">"Changing to restricted operation mode"</string>
    <string name="msg_mf_subkey_change">"Modifying subkey %s"</string>
    <string name="msg_mf_require_divert">"Diverting to smart card for crypto operations"</string>
    <string name="msg_mf_require_passphrase">"Password required for operations"</string>
    <string name="msg_mf_subkey_new">"Adding new subkey of type %s"</string>
    <string name="msg_mf_subkey_new_id">"New subkey ID: %s"</string>
    <string name="msg_mf_error_past_expiry">"Expiry date cannot be in the past!"</string>
    <string name="msg_mf_subkey_revoke">"Revoking subkey %s"</string>
    <string name="msg_mf_subkey_strip">"Stripping subkey %s"</string>
    <string name="msg_mf_keytocard_start">"Moving subkey %s to smart card"</string>
    <string name="msg_mf_keytocard_finish">"Moved %1$s to smart card %2$s"</string>
    <string name="msg_mf_success">"Keyring successfully modified"</string>
    <string name="msg_mf_uid_add">"Adding user ID %s"</string>
    <string name="msg_mf_uid_primary">"Changing primary user ID to %s"</string>
    <string name="msg_mf_uid_revoke">"Revoking user ID %s"</string>
    <string name="msg_mf_uid_error_empty">"User ID must not be empty!"</string>
    <string name="msg_mf_uat_error_empty">"User attribute must not be empty!"</string>
    <string name="msg_mf_uat_add_image">"Adding user attribute of type image"</string>
    <string name="msg_mf_uat_add_unknown">"Adding user attribute of unknown type"</string>
    <string name="msg_mf_unlock_error">"Error unlocking keyring!"</string>
    <string name="msg_mf_unlock">"Unlocking keyring"</string>

    <!-- Consolidate -->
    <string name="msg_con">"Consolidating database"</string>
    <string name="msg_con_error_bad_state">"Consolidation was started while no database was cached! This is probably a programming error, please file a bug report."</string>
    <string name="msg_con_error_concurrent">"Consolidation aborted, already running on other thread!"</string>
    <string name="msg_con_save_secret">"Saving secret keyrings"</string>
    <string name="msg_con_save_public">"Saving public keyrings"</string>
    <string name="msg_con_db_clear">"Clearing database"</string>
    <string name="msg_con_success">"Successfully consolidated database"</string>
    <string name="msg_con_critical_in">"Entering critical phase"</string>
    <string name="msg_con_critical_out">"Leaving critical phase"</string>
    <string name="msg_con_delete_public">"Deleting public keyring cache file"</string>
    <string name="msg_con_delete_secret">"Deleting secret keyring cache file"</string>
    <string name="msg_con_error_db">"Error opening database!"</string>
    <string name="msg_con_error_io_public">"IO error writing public keys to cache!"</string>
    <string name="msg_con_error_io_secret">"IO error writing secret keys to cache!"</string>
    <string name="msg_con_error_public">"Error reimporting public keys!"</string>
    <string name="msg_con_error_secret">"Error reimporting secret keys!"</string>
    <string name="msg_con_recover">"Resuming consolidation process"</string>
    <string name="msg_con_recursive">"Skipping recursive consolidation"</string>
    <string name="msg_con_recover_unknown">"Resuming consolidation process from unknown state"</string>
    <plurals name="msg_con_reimport_public">
        <item quantity="one">"Reimporting one public key"</item>
        <item quantity="other">"Reimporting %d public keys"</item>
    </plurals>
    <string name="msg_con_reimport_public_skip">"No public keys to reimport, skipping…"</string>
    <plurals name="msg_con_reimport_secret">
        <item quantity="one">"Reimporting one secret key"</item>
        <item quantity="other">"Reimporting %d secret keys"</item>
    </plurals>
    <string name="msg_con_reimport_secret_skip">"No secret keys to reimport, skipping…"</string>
    <string name="msg_con_warn_delete_public">"Exception deleting public cache file"</string>
    <string name="msg_con_warn_delete_secret">"Exception deleting secret cache file"</string>

    <!-- Edit Key (higher level than modify) -->
    <string name="msg_ed">"Performing key operation"</string>
    <string name="msg_ed_caching_new">"Caching new password"</string>
    <string name="msg_ed_error_no_parcel">"Missing SaveKeyringParcel! (this is a bug, please report)"</string>
    <string name="msg_ed_error_key_not_found">"Key not found!"</string>
    <string name="msg_ed_error_extract_public_upload">"Error extracting public key for upload!"</string>
    <string name="msg_ed_fetching">"Fetching key to modify (%s)"</string>
    <string name="msg_ed_success">"Key operation successful"</string>

    <!-- Promote key -->
    <string name="msg_pr">"Promoting public key to secret key"</string>
    <string name="msg_pr_all">"Promoting all subkeys"</string>
    <string name="msg_pr_error_key_not_found">"Key not found!"</string>
    <string name="msg_pr_fetching">"Fetching key to modify (%s)"</string>
    <string name="msg_pr_subkey_match">"Promoting subkey: %s"</string>
    <string name="msg_pr_subkey_nomatch">"Subkey not on YubiKey: %s"</string>
    <string name="msg_pr_success">"Key successfully promoted"</string>

    <!-- Other messages used in OperationLogs -->
    <string name="msg_ek_error_dummy">"Cannot edit keyring with stripped master key!"</string>
    <string name="msg_ek_error_not_found">"Key not found!"</string>

    <!-- Messages for DecryptVerify operation -->
    <string name="msg_dc_askip_no_key">"Data not encrypted with known key, skipping…"</string>
    <string name="msg_dc_askip_not_allowed">"Data not encrypted with allowed key, skipping…"</string>
    <string name="msg_dc_asym">"Found block of asymmetrically encrypted data for key %s"</string>
    <string name="msg_dc_charset">"Found charset header: '%s'"</string>
    <string name="msg_dc_clear_data">"Processing literal data"</string>
    <string name="msg_dc_clear_decompress">"Unpacking compressed data"</string>
    <string name="msg_dc_clear_meta_file">"Filename: %s"</string>
    <string name="msg_dc_clear_meta_mime">"MIME type: %s"</string>
    <string name="msg_dc_clear_meta_size">"File size: %s"</string>
    <string name="msg_dc_clear_meta_size_unknown">"File size is unknown"</string>
    <string name="msg_dc_clear_meta_time">"Modification time: %s"</string>
    <string name="msg_dc_clear_signature_bad">"Signature check NOT OK!"</string>
    <string name="msg_dc_clear_signature_check">"Verifying signature data"</string>
    <string name="msg_dc_clear_signature_ok">"Signature check OK"</string>
    <string name="msg_dc_clear_signature">"Saving signature data for later"</string>
    <string name="msg_dc_clear">"Processing cleartext data"</string>
    <string name="msg_dc_error_bad_passphrase">"Error unlocking key, bad password!"</string>
    <string name="msg_dc_error_sym_passphrase">"Error decrypting data! (Bad passphrase?)"</string>
    <string name="msg_dc_error_corrupt_data">"Data is corrupt!"</string>
    <string name="msg_dc_error_extract_key">"Unknown error unlocking key!"</string>
    <string name="msg_dc_error_integrity_check">"Integrity check error!"</string>
    <string name="msg_dc_error_invalid_data">"No valid OpenPGP encrypted or signed data found!"</string>
    <string name="msg_dc_error_io">"Encountered an error reading input data!"</string>
    <string name="msg_dc_error_input">"Error opening input data stream!"</string>
    <string name="msg_dc_error_no_data">"No encrypted data found in stream!"</string>
    <string name="msg_dc_error_no_key">"No encrypted data with known secret key found in stream!"</string>
    <string name="msg_dc_error_pgp_exception">"Encountered OpenPGP Exception during operation!"</string>
    <string name="msg_dc_integrity_check_ok">"Integrity check OK!"</string>
    <string name="msg_dc_ok_meta_only">"Only metadata was requested, skipping decryption"</string>
    <string name="msg_dc_ok">"Decryption/Verification finished"</string>
    <string name="msg_dc_pass_cached">"Using password from cache"</string>
    <string name="msg_dc_pending_nfc">"NFC token required, requesting user input…"</string>
    <string name="msg_dc_pending_passphrase">"Password required, requesting user input…"</string>
    <string name="msg_dc_prep_streams">"Preparing streams for decryption"</string>
    <string name="msg_dc">"Starting decrypt operation…"</string>
    <string name="msg_dc_sym_skip">"Symmetric data not allowed, skipping…"</string>
    <string name="msg_dc_sym">"Found block of symmetrically encrypted data"</string>
    <string name="msg_dc_trail_asym">"Encountered trailing, asymmetrically encrypted data for key %s"</string>
    <string name="msg_dc_trail_sym">"Encountered trailing, symmetrically encrypted data"</string>
    <string name="msg_dc_trail_unknown">"Encountered trailing data of unknown type"</string>
    <string name="msg_dc_unlocking">"Unlocking secret key"</string>
    <string name="msg_dc_insecure_encryption_key">"Insecure encryption key was used! This can happen because the key is old, or from an attack."</string>
    <string name="msg_dc_insecure_symmetric_encryption_algo">"Insecure encryption algorithm has been used! This can happen because the application is out of date, or from an attack."</string>
    <string name="msg_dc_insecure_hash_algo">"Insecure hash algorithm has been used! This can happen because the application is out of date, or from an attack."</string>
    <string name="msg_dc_insecure_mdc_missing">"Missing the Modification Detection Code (MDC) packet! This can happen because the encrypting application is out of date, or from a downgrade attack."</string>
    <string name="msg_dc_insecure_key">"Insecure key: Either the bit length of RSA/DSA/ElGamal is too short or the ECC curve/algorithm is considered insecure! This can happen because the application is out of date, or from an attack."</string>

    <!-- Messages for VerifySignedLiteralData operation -->
    <string name="msg_vl">"Starting signature check"</string>
    <string name="msg_vl_error_no_siglist">"No signature list in signed literal data"</string>
    <string name="msg_vl_error_wrong_key">"Message not signed with right key"</string>
    <string name="msg_vl_error_missing_literal">"No payload in signed literal data"</string>
    <string name="msg_vl_clear_meta_file">"Filename: %s"</string>
    <string name="msg_vl_clear_meta_mime">"MIME type: %s"</string>
    <string name="msg_vl_clear_meta_time">"Modification time: %s"</string>
    <string name="msg_vl_clear_meta_size">"File size: %s"</string>
    <string name="msg_vl_clear_signature_check">"Verifying signature data"</string>
    <string name="msg_vl_error_integrity_check">"Integrity check error!"</string>
    <string name="msg_vl_ok">"OK"</string>

    <!-- Messages for SignEncrypt operation -->
    <string name="msg_se">"Starting sign/encrypt operation"</string>
    <string name="msg_se_input_bytes">"Processing input from byte array"</string>
    <string name="msg_se_input_uri">"Processing input from URI"</string>
    <string name="msg_se_error_no_input">"No input given!"</string>
    <string name="msg_se_error_input_uri_not_found">"Error opening URI for reading!"</string>
    <string name="msg_se_error_output_uri_not_found">"Error opening URI for writing!"</string>
    <string name="msg_se_error_too_many_inputs">"More inputs than outputs specified! This is probably a programming error, please report!"</string>
    <string name="msg_se_success">"Sign/encrypt operation successful"</string>

    <!-- Messages for PgpSignEncrypt operation -->
    <string name="msg_pse_asymmetric">"Preparing public keys for encryption"</string>
    <string name="msg_pse_clearsign_only">"Signing of cleartext input not supported!"</string>
    <string name="msg_pse_compressing">"Preparing compression"</string>
    <string name="msg_pse_encrypting">"Encrypting data"</string>
    <string name="msg_pse_error_bad_passphrase">"Bad password!"</string>
    <string name="msg_pse_error_io">"Encountered IO Exception during operation!"</string>
    <string name="msg_pse_error_key_sign">"Selected signing key cannot sign data!"</string>
    <string name="msg_pse_error_sign_key">"Error fetching signing key!"</string>
    <string name="msg_pse_error_nfc">"NFC data error!"</string>
    <string name="msg_pse_error_no_passphrase">"No password provided!"</string>
    <string name="msg_pse_error_pgp">"Internal OpenPGP error!"</string>
    <string name="msg_pse_error_sig">"Encountered OpenPGP signature exception!"</string>
    <string name="msg_pse_error_unlock">"Unknown error unlocking key!"</string>
    <string name="msg_pse_key_ok">"Encrypting for key: %s"</string>
    <string name="msg_pse_key_unknown">"Missing key for encryption: %s"</string>
    <string name="msg_pse_key_warn">"Bad key for encryption: %s"</string>
    <string name="msg_pse_ok">"Sign/Encrypt operation successful!"</string>
    <string name="msg_pse_pending_nfc">"NFC token required, requesting user input…"</string>
    <string name="msg_pse_pending_passphrase">"Password required, requesting user input…"</string>
    <string name="msg_pse_signing">"Signing data (without encryption)"</string>
    <string name="msg_pse_signing_cleartext">"Creating cleartext signature"</string>
    <string name="msg_pse_signing_detached">"Creating detached signature"</string>
    <string name="msg_pse_sigcrypting">"Encrypting data with signature"</string>
    <string name="msg_pse">"Starting sign and/or encrypt operation"</string>
    <string name="msg_pse_symmetric">"Preparing symmetric encryption"</string>

    <string name="msg_crt_certifying">"Generating certifications"</string>
    <plurals name="msg_crt_certify_uids">
        <item quantity="one">"Certifying one user ID for key %2$s"</item>
        <item quantity="other">"Certifying %1$d user IDs for key %2$s"</item>
    </plurals>
    <plurals name="msg_crt_certify_uats">
        <item quantity="one">"Certifying one user attribute for key %2$s"</item>
        <item quantity="other">"Certifying %1$d user attributes for key %2$s"</item>
    </plurals>
    <string name="msg_crt_error_self">"Cannot issue self-certificate like this!"</string>
    <string name="msg_crt_error_master_not_found">"Master key not found!"</string>
    <string name="msg_crt_error_nothing">"No keys certified!"</string>
    <string name="msg_crt_error_unlock">"Error unlocking master key!"</string>
    <string name="msg_crt">"Certifying keyrings"</string>
    <string name="msg_crt_master_fetch">"Fetching certifying master key"</string>
    <string name="msg_crt_nfc_return">"Returning to NFC screen"</string>
    <string name="msg_crt_save">"Saving certified key %s"</string>
    <string name="msg_crt_saving">"Saving keyrings"</string>
    <string name="msg_crt_unlock">"Unlocking master key"</string>
    <string name="msg_crt_success">"Successfully certified identities"</string>
    <string name="msg_crt_warn_not_found">"Key not found!"</string>
    <string name="msg_crt_warn_cert_failed">"Certificate generation failed!"</string>
    <string name="msg_crt_warn_save_failed">"Save operation failed!"</string>
    <string name="msg_crt_warn_upload_failed">"Upload operation failed!"</string>

    <string name="msg_crt_upload_success">"Successfully uploaded key to server"</string>

    <plurals name="msg_import">
        <item quantity="one">"Importing key"</item>
        <item quantity="other">"Importing %d keys"</item>
    </plurals>
    <string name="msg_import_fetch_error_decode">"Error decoding retrieved keyring!"</string>
    <string name="msg_import_fetch_error">"Key could not be retrieved! (Network problems?)"</string>
    <string name="msg_import_fetch_error_keyserver">"Could not retrieve key from keyservers: %s"</string>
    <string name="msg_import_fetch_error_keyserver_secret">"Cannot import secret key from keyserver!"</string>
    <string name="msg_import_fetch_keybase">"Retrieving from keybase.io: %s"</string>
    <string name="msg_import_fetch_keyserver">"Retrieving from keyserver: %s"</string>
    <string name="msg_import_fetch_keyserver_ok">"Key retrieval successful"</string>
    <string name="msg_import_keyserver">"Using keyserver %s"</string>
    <string name="msg_import_merge">"Merging retrieved data"</string>
    <string name="msg_import_merge_error">"Error merging retrieved data!"</string>
    <string name="msg_import_error">"Import operation failed!"</string>
    <string name="msg_import_error_io">"Import operation failed due to i/o error!"</string>
    <string name="msg_import_partial">"Import operation successful, with errors!"</string>
    <string name="msg_import_success">"Import operation successful!"</string>

    <plurals name="msg_export">
        <item quantity="one">"Exporting one key"</item>
        <item quantity="other">"Exporting %d keys"</item>
    </plurals>
    <string name="msg_export_file_name">"Filename: %s"</string>
    <string name="msg_export_all">"Exporting all keys"</string>
    <string name="msg_export_public">"Exporting public key %s"</string>
    <string name="msg_export_upload_public">"Uploading public key %s"</string>
    <string name="msg_export_secret">"Exporting secret key %s"</string>
    <string name="msg_export_error_no_file">"No filename specified!"</string>
    <string name="msg_export_error_fopen">"Error opening file!"</string>
    <string name="msg_export_error_no_uri">"No URI specified!"</string>
    <string name="msg_export_error_uri_open">"Error opening URI stream!"</string>
    <string name="msg_export_error_storage">"Storage is not ready for writing!"</string>
    <string name="msg_export_error_db">"Database error!"</string>
    <string name="msg_export_error_io">"Input/output error!"</string>
    <string name="msg_export_error_key">"Error preprocessing key data!"</string>
    <string name="msg_export_error_upload">"Error uploading key to server! Please check your Internet connection"</string>
    <string name="msg_export_success">"Export operation successful"</string>
    <string name="msg_export_upload_success">"Upload to keyserver successful"</string>

    <string name="msg_del_error_empty">"Nothing to delete!"</string>
    <string name="msg_del_error_multi_secret">"Secret keys can only be deleted individually!"</string>
    <plurals name="msg_del">
        <item quantity="one">"Deleting one key"</item>
        <item quantity="other">"Deleting %d keys"</item>
    </plurals>
    <string name="msg_del_key">"Deleting key %s"</string>
    <string name="msg_del_key_fail">"Failed deleting key %s"</string>
    <string name="msg_del_consolidate">"Consolidating database after deletion of secret key"</string>
    <plurals name="msg_del_ok">
        <item quantity="one">"Successfully deleted key"</item>
        <item quantity="other">"Successfully deleted %d keys"</item>
    </plurals>
    <plurals name="msg_del_fail">
        <item quantity="one">"Failed to delete one key"</item>
        <item quantity="other">"Failed to delete %d keys"</item>
    </plurals>

    <string name="msg_revoke_error_empty">"Nothing to revoke!"</string>
    <string name="msg_revoke_error_not_found">"Cannot find key to revoke!"</string>
    <string name="msg_revoke_key">"Revoking key %s"</string>
    <string name="msg_revoke_key_fail">"Failed revoking key"</string>
    <string name="msg_revoke_ok">"Successfully revoked key"</string>

    <!-- Linked Identity verification -->
    <string name="msg_lv">"Verifying linked identity…"</string>
    <string name="msg_lv_match">"Searching for token"</string>
    <string name="msg_lv_match_error">"No token found in resource!"</string>
    <string name="msg_lv_fp_ok">"Fingerprint OK."</string>
    <string name="msg_lv_fp_error">"Fingerprint mismatch!"</string>

    <string name="msg_lv_error_twitter_auth">"Error obtaining Twitter auth token!"</string>
    <string name="msg_lv_error_twitter_handle">"Twitter account handle mismatch in response!"</string>
    <string name="msg_lv_error_twitter_response">"Unexpected response from Twitter API!"</string>
    <string name="msg_lv_error_github_handle">"GitHub account handle mismatch in response!"</string>
    <string name="msg_lv_error_github_not_found">"Gist contains no matching files!"</string>

    <string name="msg_lv_fetch">"Fetching URI '%s'"</string>
    <string name="msg_lv_fetch_redir">"Following redirect to '%s'"</string>
    <string name="msg_lv_fetch_ok">"Successfully fetched (HTTP %s)"</string>
    <string name="msg_lv_fetch_error">"Server error (HTTP %s)"</string>
    <string name="msg_lv_fetch_error_url">"URL is malformed!"</string>
    <string name="msg_lv_fetch_error_io">"IO Error!"</string>
    <string name="msg_lv_fetch_error_format">"Format error!"</string>
    <string name="msg_lv_fetch_error_nothing">"Resource not found!"</string>


    <string name="msg_acc_saved">"Account saved"</string>

    <string name="msg_download_success">"Downloaded successfully!"</string>
    <string name="msg_download_no_valid_keys">"No valid keys found in file/clipboard!"</string>
    <string name="msg_download_no_pgp_parts">"TODO: plurals!"</string>
    <plurals name="error_import_non_pgp_part">
        <item quantity="one">"part of the loaded file is a valid OpenPGP object but not a OpenPGP key"</item>
        <item quantity="other">"parts of the loaded file are valid OpenPGP objects but not OpenPGP keys"</item>
    </plurals>
    <string name="msg_download_query_too_short">"Search query too short. Please refine your query!"</string>
    <string name="msg_download_too_many_responses">"Key search query returned too many candidates. Please refine your query!"</string>
    <string name="msg_download_query_too_short_or_too_many_responses">"Either no keys or too many have been found. Please improve your query!"</string>

    <string name="msg_download_query_failed">"An error occurred when searching for keys."</string>

    <!-- Messages for Keybase Verification operation -->
    <string name="msg_keybase_verification">"Attempting keybase verification for %s"</string>
    <string name="msg_keybase_error_no_prover">"No proof checker found for %s"</string>
    <string name="msg_keybase_error_fetching_evidence">"Problem with fetching proof"</string>
    <string name="msg_keybase_error_key_mismatch">"Key fingerprint doesn’t match that in proof post"</string>
    <string name="msg_keybase_error_dns_fail">"DNS TXT Record retrieval failed"</string>
    <string name="msg_keybase_error_specific">"%s"</string>
    <string name="msg_keybase_error_msg_payload_mismatch">"Decrypted proof post does not match expected value"</string>

<<<<<<< HEAD
    <!-- Messages for Export Log operation -->
    <string name="msg_export_log_start">"Exporting log"</string>
    <string name="msg_export_log_error_fopen">"Error opening file"</string>
    <string name="msg_export_log_error_no_file">"No file name specified!"</string>
    <string name="msg_export_log_error_writing">"I/O error writing to file!"</string>
    <string name="msg_export_log_success">"Log exported successfully!"</string>

    <!-- Messages for Mime parsing operation -->
    <string name="msg_mime_parsing_start">"Parsing the MIME structure"</string>
    <string name="msg_mime_parsing_error">"MIME parsing failed"</string>
    <string name="msg_mime_parsing_success">"MIME parsing successfully!"</string>

=======
>>>>>>> d5dd6a49
    <!-- PassphraseCache -->
    <string name="passp_cache_notif_click_to_clear">"Touch to clear passwords."</string>
    <plurals name="passp_cache_notif_n_keys">
        <item quantity="one">"%d password remembered"</item>
        <item quantity="other">"%d passwords remembered"</item>
    </plurals>
    <string name="passp_cache_notif_keys">"Remembered passwords"</string>
    <string name="passp_cache_notif_clear">"Clear Passwords"</string>
    <string name="passp_cache_notif_pwd">"Password"</string>

    <!-- Keyserver sync -->
    <string name="keyserver_sync_orbot_notif_title">"Sync From Servers requires Orbot"</string>
    <string name="keyserver_sync_orbot_notif_msg">"Tap to start orbot"</string>
    <string name="keyserver_sync_orbot_notif_start">"Start Orbot"</string>
    <string name="keyserver_sync_orbot_notif_ignore">"Direct"</string>

    <!-- First Time -->
    <string name="first_time_text1">"Take back your privacy with OpenKeychain!"</string>
    <string name="first_time_create_key">"Create my key"</string>
    <string name="first_time_import_key">"Import key from file"</string>
    <string name="first_time_yubikey">"Use YubiKey NEO"</string>
    <string name="first_time_skip">"Skip Setup"</string>
    <string name="first_time_blank_yubikey">"Would you like to use this blank YubiKey NEO with OpenKeychain?\n\nPlease take away the YubiKey now, you will be prompted when it is needed again!"</string>
    <string name="first_time_blank_yubikey_yes">"Use this YubiKey"</string>

    <string name="backup_text">"Backups that include your own keys must never be shared with other people!"</string>
    <string name="backup_all">"All keys + your own keys"</string>
    <string name="backup_public_keys">"All keys"</string>
    <string name="backup_section">"Backup"</string>

    <!-- unsorted -->
    <string name="section_certifier_id">"Certifier"</string>
    <string name="section_cert">"Certificate Details"</string>
    <string name="label_user_id">"Identity"</string>
    <string name="unknown_uid"><![CDATA[<unknown>]]></string>
    <string name="empty_certs">"No certificates for this key"</string>
    <string name="certs_text">"Only validated self-certificates and validated certificates created with your keys are displayed here."</string>
    <string name="section_uids_to_certify">"Identities for "</string>
    <string name="certify_text">"The keys you are importing contain “identities”: names and email addresses. Select exactly those for confirmation which match what you expected."</string>
    <string name="certify_fingerprint_text">"Compare the displayed fingerprint, character by character, with the one displayed on your partners device."</string>
    <string name="certify_fingerprint_text_words">"Compare the displayed fingerprint, word by word, with the one displayed on your partners device."</string>
    <string name="certify_fingerprint_text2">"Do the fingerprints match?"</string>
    <string name="label_revocation">"Revocation Reason"</string>
    <string name="label_cert_type">"Type"</string>
    <string name="error_key_not_found">"Key not found!"</string>
    <string name="error_key_processing">"Error processing key!"</string>
    <string name="key_stripped">"stripped"</string>
    <string name="key_divert">"divert to smart card"</string>
    <string name="key_no_passphrase">"no password"</string>
    <string name="key_unavailable">"unavailable"</string>
    <string name="secret_cannot_multiple">"Your own keys can only be deleted individually!"</string>
    <string name="title_view_cert">"View Certificate Details"</string>
    <string name="unknown_algorithm">"unknown"</string>
    <string name="can_sign_not">"cannot sign"</string>
    <string name="error_no_encrypt_subkey">"No encryption subkey available!"</string>
    <string name="contact_show_key">"Show key (%s)"</string>
    <string name="swipe_to_update">"Swipe down to update from keyserver"</string>
    <string name="error_no_file_selected">"Select at least one file to encrypt!"</string>
    <string name="error_multi_files">"Saving of multiple files not supported. This is a limitation on current Android."</string>
    <string name="error_multi_clipboard">"Encryption of multiple files to clipboard not supported."</string>
    <string name="error_detached_signature">"Sign-only operation of binary files is not supported, select at least one encryption key."</string>
    <string name="error_empty_text">"Type some text to encrypt!"</string>
    <string name="error_log_share_internal">"Internal error while preparing log!"</string>
    <string name="key_colon">"Key:"</string>
    <string name="exchange_description">"To start a key exchange, choose the number of participants on the right side, then hit the “Start exchange” button.\n\nYou will be asked two more questions to make sure only the right participants are in the exchange and their fingerprints are correct."</string>
    <string name="btn_start_exchange">"Start exchange"</string>
    <string name="user_id_none"><![CDATA[<none>]]></string>

    <!-- Android Account -->
    <string name="account_no_manual_account_creation">"You can not create OpenKeychain accounts manually."</string>
    <string name="account_privacy_title">"Privacy"</string>
    <string name="account_privacy_text">"OpenKeychain does not synchronize your contacts with the Internet. It only links contacts to keys based on names and email addresses. It does this offline on your device."</string>

    <!-- Passphrase wizard -->
    <!-- TODO: rename all the things! -->
    <string name="title_unlock_method">Choose an unlock method</string>
    <!--<string name="enter_passphrase_twice">Enter password twice</string>-->
    <string name="enter_passphrase">Enter password</string>
    <string name="passphrase">Password</string>
    <string name="noPassphrase">No password</string>
    <string name="no_passphrase_set">No password set</string>
    <string name="passphrases_match">Passwords do match</string>
    <string name="passphrase_saved">Password saved</string>
    <string name="passphrase_invalid">Password invalid</string>
    <string name="missing_passphrase">Missing password</string>
    <string name="passphrase_again">Again</string>
    <string name="lockpattern">Lockpattern</string>
    <string name="lockpatternNFC">NFC + Lockpattern</string>
    <string name="unlock_method">Unlock method</string>
    <string name="set_passphrase">Set password</string>
    <string name="draw_lockpattern">Draw lockpattern</string>
    <string name="nfc_title">NFC</string>
    <!--<string name="nfc_text">Please place a NFC tag near your device</string>-->
    <string name="nfc_wrong_tag">Wrong Tag. Please try again.</string>
    <string name="enable_nfc">Please activate NFC in your settings</string>
    <string name="no_nfc_support">This device does not support NFC</string>
    <string name="nfc_write_succesful">Successfully written on NFC tag</string>
    <string name="unlocked">Unlocked</string>
    <string name="nfc_settings">Settings</string>
    <string name="snack_yubikey_view">"View"</string>
    <string name="snack_yubikey_import">"Import"</string>
    <string name="button_bind_key">"Bind Key"</string>
    <string name="yubikey_serno">"Serial No: %s"</string>
    <string name="yubikey_key_holder">"Key holder: "</string>
    <string name="yubikey_key_holder_not_set"><![CDATA[Key holder: <not set>]]></string>
    <string name="yubikey_status_bound">"YubiKey matches and is bound to key"</string>
    <string name="yubikey_status_unbound">"YubiKey matches, can be bound to key"</string>
    <string name="yubikey_status_partly">"YubiKey matches, partly bound to key"</string>
    <string name="yubikey_create">"Hold YubiKey against the back of your device."</string>
    <string name="btn_import">"Import"</string>
    <string name="snack_yubi_other">Different key stored on YubiKey!</string>
    <string name="error_nfc">"NFC Error: %s"</string>
    <plurals name="error_pin">
        <item quantity="one">"Incorrect PIN!\n%d try remaining."</item>
        <item quantity="other">"Incorrect PIN!\n%d tries remaining."</item>
    </plurals>
    <string name="error_nfc_terminated">"YubiKey in termination state."</string>
    <string name="error_nfc_wrong_length">"Entered PIN is too short. PINs are at least 6 digits long."</string>
    <string name="error_nfc_conditions_not_satisfied">"Conditions of use not satisfied."</string>
    <string name="error_nfc_security_not_satisfied">"Security status not satisfied."</string>
    <string name="error_nfc_authentication_blocked">"PIN blocked after too many attempts."</string>
    <string name="error_nfc_data_not_found">"Key or object not found."</string>
    <string name="error_nfc_unknown">"Unknown Error"</string>
    <string name="error_nfc_bad_data">"YubiKey reported invalid data."</string>
    <string name="error_nfc_chaining_error">"YubiKey expected last command in a chain."</string>
    <string name="error_nfc_header">"YubiKey reported invalid %s byte."</string>
    <string name="error_nfc_tag_lost">"YubiKey has been taken off too early. Keep the YubiKey at the back until the operation finishes."</string>
    <string name="error_nfc_try_again">"Try again"</string>
    <string name="error_pin_nodefault">Default PIN was rejected!</string>
    <string name="error_temp_file">Error creating temporary file.</string>
    <string name="btn_delete_original">Delete original file</string>

    <string name="snack_encrypt_filenames_on">"Filenames <b>are</b> encrypted."</string>
    <string name="snack_encrypt_filenames_off">"Filenames <b>are not</b> encrypted."</string>
    <string name="snack_armor_on">"Output encoded as Text."</string>
    <string name="snack_armor_off">"Output encoded as Binary."</string>
    <string name="snack_compression_on">"Compression <b>enabled</b>."</string>
    <string name="snack_compression_off">"Compression <b>disabled</b>."</string>
    <string name="error_loading_keys">"Error loading keys!"</string>
    <string name="error_empty_log">"(error, empty log)"</string>
    <string name="error_reading_text">"Could not read input to decrypt!"</string>
    <string name="filename_unknown">Unknown filename (click to open)</string>
    <string name="filename_unknown_text">Text (click to show)</string>
    <string name="intent_show">Show Signed/Encrypted Content</string>
    <string name="view_internal">"View in OpenKeychain"</string>
    <string name="error_preparing_data">"Error preparing data!"</string>
    <string name="label_clip_title">"Encrypted Data"</string>
    <string name="progress_processing">"Processing…"</string>
    <string name="error_saving_file">"Error saving file!"</string>
    <string name="file_saved">"File saved!"</string>
    <string name="file_delete_ok">"Original file deleted."</string>
    <string name="file_delete_none">"No file deleted! (Already deleted?)"</string>
    <string name="file_delete_exception">"Original file could not be deleted!"</string>
    <string name="error_clipboard_empty">"Clipboard is empty!"</string>
    <string name="error_clipboard_copy">"Error copying data to clipboard!"</string>
    <string name="error_scan_fp">"Error scanning fingerprint!"</string>
    <string name="error_scan_match">"Fingerprints did not match!"</string>
    <string name="error_expiry_past">"Expiry date is in the past!"</string>

    <string name="linked_create_https_1_1">"By creating a Linked Identity of this type, you can link your key to a website you control."</string>
    <string name="linked_create_https_1_2">"To do this, you publish a text file on this website, then create a Linked Identity which links to it."</string>
    <string name="linked_create_https_1_3">"Please enter a URL where you are able to place a text file for proof. Note that your server must support https and have a valid TLS certificate!"</string>
    <string name="linked_create_https_1_4">"Example: https://example.com/pgpkey.txt"</string>
    <string name="linked_create_https_created">"The proof file has been created. For the next step, you should save and upload it to the URI you indicated:"</string>
    <string name="linked_create_https_2_1">"A proof file for this URI has been created:"</string>
    <string name="linked_create_https_2_2">"For the next step, you should save and upload this file."</string>
    <string name="linked_create_https_2_3">"Make sure the file is reachable at the correct URI, then verify your setup."</string>
    <string name="linked_create_https_2_4">"After successful verification, press the Finish button to add the Linked Identity to your keyring and finish the process."</string>

    <string name="linked_create_twitter_1_1">"By creating a Linked Identity of this type, you can link your key to a Twitter account you control."</string>
    <string name="linked_create_twitter_1_2">"To do this, you publish a specific Tweet on your timeline, then create a Linked Identity which links to this Tweet."</string>
    <string name="linked_create_twitter_1_3">"Please enter your Twitter screen name to proceed."</string>
    <string name="linked_create_twitter_handle">Twitter Handle</string>
    <string name="linked_create_twitter_2_1">"Click either button to tweet the message!"</string>
    <string name="linked_create_twitter_2_2">"You can edit the Tweet before posting it, so long as the text inside the brackets is unmodified."</string>
    <string name="linked_create_twitter_2_3">"Once your Tweet is published as &lt;b&gt;@%s&lt;/b&gt;, click the Verify button to scan your timeline for it."</string>
    <string name="linked_create_twitter_2_4">"After successful verification, press the Finish button to add the Linked Identity to your keyring and finish the process."</string>

    <string name="linked_create_verify">"Verify"</string>
    <string name="linked_text_clipboard">Text has been copied to clipboard</string>
    <string name="linked_verified_https">"The link between this Website and key was securely verified. <b>If you believe the Website is genuine</b>, confirm this verification with your key."</string>
    <string name="linked_verified_github">"The link between this GitHub account and key was securely verified. <b>If you believe the account is genuine</b>, confirm this verification with your key."</string>
    <string name="linked_verified_dns">"The link between this Domain Name and key was securely verified. <b>If you believe the Domain is genuine</b>, confirm this verification with your key."</string>
    <string name="linked_verified_twitter">"The link between this Twitter account and key was securely verified. <b>If you believe the account is genuine</b>, confirm this verification with your key."</string>
    <string name="linked_verified_secret_https">"Everything looks in order."</string>
    <string name="linked_verified_secret_github">"Everything looks in order."</string>
    <string name="linked_verified_secret_dns">"Everything looks in order."</string>
    <string name="linked_verified_secret_twitter">"Everything looks in order."</string>

    <plurals name="linked_id_expand">
        <item quantity="one">"There is one more unknown identity type"</item>
        <item quantity="other">"There are %d more unknown identity types"</item>
    </plurals>

    <!-- Other Linked Identity strings -->
    <string name="linked_select_1">"A \'linked identity\' connects your pgp key to a resource on the web."</string>
    <string name="linked_select_2">"Please select a type:"</string>
    <string name="linked_id_generic_text">"This file claims ownership of the OpenPGP key with long id %2$s.\n\nToken for proof:\n%1$s"</string>
    <string name="linked_id_github_text">"This Gist confirms the Linked Identity in my OpenPGP key, and links it to this GitHub account.\n\nToken for proof:\n%1$s"</string>
    <string name="linked_verifying">"Verifying…"</string>
    <string name="linked_verify_success">"Verified!"</string>
    <string name="linked_verify_error">"Verification error!"</string>
    <string name="linked_verify_pending">"Not yet verified"</string>
    <string name="linked_need_verify">The resource needs to be verified before you can proceed!</string>
    <string name="menu_linked_add_identity">"Link to Account"</string>
    <string name="section_linked_identities">"Linked Identities"</string>
    <string name="btn_finish">"Finish"</string>
    <string name="linked_title_https">"Website (HTTPS)"</string>
    <string name="linked_title_dns">"Domain Name (DNS)"</string>
    <string name="linked_title_github">"GitHub"</string>
    <string name="linked_title_twitter">"Twitter"</string>
    <string name="card_linked_identity">"Linked Identity"</string>
    <string name="linked_button_verify">"Verify"</string>
    <string name="linked_button_retry">"Retry last step"</string>
    <string name="linked_button_confirm">"Confirm"</string>
    <string name="linked_button_view">"View"</string>
    <string name="linked_text_verifying">"Verifying…"</string>
    <string name="linked_text_error">"Error"</string>
    <string name="linked_text_confirming">"Confirming…"</string>
    <string name="linked_ids_more_unknown">"%d more unknown identity types"</string>
    <string name="title_linked_id_create">"Create Linked Identity"</string>
    <string name="linked_github_text">"This operation links your key to your GitHub account.\nJust press the button to continue."</string>
    <string name="linked_progress_auth_github">"Authorize with GitHub…"</string>
    <string name="linked_progress_post_gist">"Post Gist…"</string>
    <string name="linked_progress_update_key">"Update Key…"</string>
    <string name="linked_button_start">"Link to Github Account"</string>
    <string name="linked_error_auth_failed">"Authorization failed!"</string>
    <string name="linked_error_timeout">"Connection timeout!"</string>
    <string name="linked_error_network">"Network error!"</string>
    <string name="linked_error_http">"Communication error: %s"</string>
    <string name="linked_webview_title_github">"GitHub Authorization"</string>
    <string name="linked_gist_description">"OpenKeychain API Tests"</string>

</resources><|MERGE_RESOLUTION|>--- conflicted
+++ resolved
@@ -1380,21 +1380,11 @@
     <string name="msg_keybase_error_specific">"%s"</string>
     <string name="msg_keybase_error_msg_payload_mismatch">"Decrypted proof post does not match expected value"</string>
 
-<<<<<<< HEAD
-    <!-- Messages for Export Log operation -->
-    <string name="msg_export_log_start">"Exporting log"</string>
-    <string name="msg_export_log_error_fopen">"Error opening file"</string>
-    <string name="msg_export_log_error_no_file">"No file name specified!"</string>
-    <string name="msg_export_log_error_writing">"I/O error writing to file!"</string>
-    <string name="msg_export_log_success">"Log exported successfully!"</string>
-
     <!-- Messages for Mime parsing operation -->
     <string name="msg_mime_parsing_start">"Parsing the MIME structure"</string>
     <string name="msg_mime_parsing_error">"MIME parsing failed"</string>
     <string name="msg_mime_parsing_success">"MIME parsing successfully!"</string>
 
-=======
->>>>>>> d5dd6a49
     <!-- PassphraseCache -->
     <string name="passp_cache_notif_click_to_clear">"Touch to clear passwords."</string>
     <plurals name="passp_cache_notif_n_keys">
