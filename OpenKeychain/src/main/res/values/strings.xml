--- conflicted
+++ resolved
@@ -1311,15 +1311,13 @@
     <string name="error_nfc">"NFC Error: %s"</string>
     <string name="error_pin_nodefault">Default PIN was rejected!</string>
     <string name="error_bluetooth_file">Error creating temporary file. Bluetooth sharing will fail.</string>
-<<<<<<< HEAD
     <string name="btn_delete_original">Delete original file</string>
-=======
+
     <string name="snack_encrypt_filenames_on">"Filenames <b>are</b> encrypted."</string>
     <string name="snack_encrypt_filenames_off">"Filenames <b>are not</b> encrypted."</string>
     <string name="snack_armor_on">"Output encoded as Text."</string>
     <string name="snack_armor_off">"Output encoded as Binary."</string>
     <string name="snack_compression_on">"Compression <b>enabled</b>."</string>
     <string name="snack_compression_off">"Compression <b>disabled</b>."</string>
->>>>>>> 7cfc0d80
 
 </resources>