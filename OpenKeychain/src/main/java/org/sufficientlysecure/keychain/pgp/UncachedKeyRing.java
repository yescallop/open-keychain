--- conflicted
+++ resolved
@@ -438,13 +438,8 @@
                                 continue;
                             }
                             // warn user if the signature was made with bad encoding
-<<<<<<< HEAD
-                            if (!cert.verifySignature(masterKey, userId)) {
+                            if (!Utf8Util.isValidUTF8(rawUserId)) {
                                 log.add(LogType.MSG_KC_UID_WARN_ENCODING, indent);
-=======
-                            if (!Utf8Util.isValidUTF8(rawUserId)) {
-                                log.add(LogLevel.WARN, LogType.MSG_KC_UID_WARN_ENCODING, indent);
->>>>>>> 40751bce
                             }
                         } catch (PgpGeneralException e) {
                             log.add(LogType.MSG_KC_UID_BAD_ERR,
