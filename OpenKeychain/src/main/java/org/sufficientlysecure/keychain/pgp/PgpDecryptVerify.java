--- conflicted
+++ resolved
@@ -337,10 +337,6 @@
 
         if (signatureResult.getStatus() != OpenPgpSignatureResult.SIGNATURE_SUCCESS_CERTIFIED
                 && signatureResult.getStatus() != OpenPgpSignatureResult.SIGNATURE_SUCCESS_UNCERTIFIED) {
-<<<<<<< HEAD
-            Log.d(Constants.TAG, "STATUS IS " + signatureResult.getStatus());
-=======
->>>>>>> 9c133d34
             log.add(LogType.MSG_VL_ERROR_INTEGRITY_CHECK, indent);
             return new DecryptVerifyResult(DecryptVerifyResult.RESULT_ERROR, log);
         }
