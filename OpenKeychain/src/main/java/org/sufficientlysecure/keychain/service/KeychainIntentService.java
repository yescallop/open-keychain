--- conflicted
+++ resolved
@@ -32,16 +32,12 @@
 import org.sufficientlysecure.keychain.helper.OtherHelper;
 import org.sufficientlysecure.keychain.helper.Preferences;
 import org.sufficientlysecure.keychain.keyimport.HkpKeyserver;
-<<<<<<< HEAD
 import org.sufficientlysecure.keychain.keyimport.Keyserver;
-import org.sufficientlysecure.keychain.pgp.PgpConversionHelper;
-=======
 import org.sufficientlysecure.keychain.keyimport.ParcelableKeyRing;
 import org.sufficientlysecure.keychain.pgp.UncachedSecretKey;
 import org.sufficientlysecure.keychain.pgp.WrappedPublicKeyRing;
 import org.sufficientlysecure.keychain.pgp.WrappedSecretKey;
 import org.sufficientlysecure.keychain.pgp.WrappedSecretKeyRing;
->>>>>>> 52f1f308
 import org.sufficientlysecure.keychain.pgp.PgpDecryptVerify;
 import org.sufficientlysecure.keychain.pgp.PgpDecryptVerifyResult;
 import org.sufficientlysecure.keychain.pgp.PgpHelper;
@@ -739,52 +735,14 @@
             } catch (Exception e) {
                 sendErrorToHandler(e);
             }
-<<<<<<< HEAD
         } else if (ACTION_DOWNLOAD_AND_IMPORT_KEYS.equals(action) || ACTION_IMPORT_KEYBASE_KEYS.equals(action)) {
-=======
-        } else if (ACTION_IMPORT_KEYBASE_KEYS.equals(action)) {
-            ArrayList<ImportKeysListEntry> entries = data.getParcelableArrayList(DOWNLOAD_KEY_LIST);
-
-            try {
-                KeybaseKeyserver server = new KeybaseKeyserver();
+            try {
+                ArrayList<ImportKeysListEntry> entries = data.getParcelableArrayList(DOWNLOAD_KEY_LIST);
+
+                // this downloads the keys and places them into the ImportKeysListEntry entries
+                String keyServer = data.getString(DOWNLOAD_KEY_SERVER);
+
                 ArrayList<ParcelableKeyRing> keyRings = new ArrayList<ParcelableKeyRing>(entries.size());
-                for (ImportKeysListEntry entry : entries) {
-                    // the keybase handle is in userId(1)
-                    String keybaseId = entry.getExtraData();
-                    byte[] downloadedKeyBytes = server.get(keybaseId).getBytes();
-
-                    // save key bytes in entry object for doing the
-                    // actual import afterwards
-                    keyRings.add(new ParcelableKeyRing(downloadedKeyBytes));
-                }
-
-                Intent importIntent = new Intent(this, KeychainIntentService.class);
-                importIntent.setAction(ACTION_IMPORT_KEYRING);
-                Bundle importData = new Bundle();
-                importData.putParcelableArrayList(IMPORT_KEY_LIST, keyRings);
-                importIntent.putExtra(EXTRA_DATA, importData);
-                importIntent.putExtra(EXTRA_MESSENGER, mMessenger);
-
-                // now import it with this service
-                onHandleIntent(importIntent);
-
-                // result is handled in ACTION_IMPORT_KEYRING
-            } catch (Exception e) {
-                sendErrorToHandler(e);
-            }
-        } else if (ACTION_DOWNLOAD_AND_IMPORT_KEYS.equals(action)) {
->>>>>>> 52f1f308
-            try {
-                ArrayList<ImportKeysListEntry> entries = data.getParcelableArrayList(DOWNLOAD_KEY_LIST);
-
-                // this downloads the keys and places them into the ImportKeysListEntry entries
-<<<<<<< HEAD
-=======
-                String keyServer = data.getString(DOWNLOAD_KEY_SERVER);
-                HkpKeyserver server = new HkpKeyserver(keyServer);
-
-                ArrayList<ParcelableKeyRing> keyRings = new ArrayList<ParcelableKeyRing>(entries.size());
->>>>>>> 52f1f308
                 for (ImportKeysListEntry entry : entries) {
 
                     Keyserver server;
@@ -806,42 +764,6 @@
                         downloadedKeyBytes = server.get(entry.getKeyIdHex()).getBytes();
                     }
 
-<<<<<<< HEAD
-                    // create PGPKeyRing object based on downloaded armored key
-                    PGPKeyRing downloadedKey = null;
-                    BufferedInputStream bufferedInput =
-                            new BufferedInputStream(new ByteArrayInputStream(downloadedKeyBytes));
-                    if (bufferedInput.available() > 0) {
-                        InputStream in = PGPUtil.getDecoderStream(bufferedInput);
-                        PGPObjectFactory objectFactory = new PGPObjectFactory(in);
-
-                        // get first object in block
-                        Object obj;
-                        if ((obj = objectFactory.nextObject()) != null) {
-
-                            if (obj instanceof PGPKeyRing) {
-                                downloadedKey = (PGPKeyRing) obj;
-                            } else {
-                                throw new PgpGeneralException("Object not recognized as PGPKeyRing!");
-                            }
-                        }
-                    }
-
-                    // verify downloaded key by comparing fingerprints
-                    if (entry.getFingerprintHex() != null) {
-                        String downloadedKeyFp = PgpKeyHelper.convertFingerprintToHex(
-                                downloadedKey.getPublicKey().getFingerprint());
-                        if (downloadedKeyFp.equalsIgnoreCase(entry.getFingerprintHex())) {
-                            Log.d(Constants.TAG, "fingerprint of downloaded key is the same as " +
-                                    "the requested fingerprint!");
-                        } else {
-                            throw new PgpGeneralException("fingerprint of downloaded key is " +
-                                    "NOT the same as the requested fingerprint!");
-                        }
-                    }
-
-=======
->>>>>>> 52f1f308
                     // save key bytes in entry object for doing the
                     // actual import afterwards
                     keyRings.add(new ParcelableKeyRing(downloadedKeyBytes, entry.getFingerprintHex()));
