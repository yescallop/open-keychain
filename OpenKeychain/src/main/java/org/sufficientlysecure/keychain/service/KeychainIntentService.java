/*
 * Copyright (C) 2012-2014 Dominik Schürmann <dominik@dominikschuermann.de>
 *
 * This program is free software: you can redistribute it and/or modify
 * it under the terms of the GNU General Public License as published by
 * the Free Software Foundation, either version 3 of the License, or
 * (at your option) any later version.
 *
 * This program is distributed in the hope that it will be useful,
 * but WITHOUT ANY WARRANTY; without even the implied warranty of
 * MERCHANTABILITY or FITNESS FOR A PARTICULAR PURPOSE.  See the
 * GNU General Public License for more details.
 *
 * You should have received a copy of the GNU General Public License
 * along with this program.  If not, see <http://www.gnu.org/licenses/>.
 */

package org.sufficientlysecure.keychain.service;

import android.app.IntentService;
import android.content.Intent;
import android.database.Cursor;
import android.net.Uri;
import android.os.Bundle;
import android.os.Message;
import android.os.Messenger;
import android.os.RemoteException;

import org.sufficientlysecure.keychain.Constants;
import org.sufficientlysecure.keychain.R;
import org.sufficientlysecure.keychain.helper.FileHelper;
import org.sufficientlysecure.keychain.helper.OtherHelper;
import org.sufficientlysecure.keychain.helper.Preferences;
import org.sufficientlysecure.keychain.keyimport.HkpKeyserver;
import org.sufficientlysecure.keychain.keyimport.Keyserver;
import org.sufficientlysecure.keychain.keyimport.ImportKeysListEntry;
import org.sufficientlysecure.keychain.keyimport.KeybaseKeyserver;
import org.sufficientlysecure.keychain.keyimport.ParcelableKeyRing;
import org.sufficientlysecure.keychain.pgp.PgpDecryptVerify;
import org.sufficientlysecure.keychain.pgp.PgpDecryptVerifyResult;
import org.sufficientlysecure.keychain.pgp.PgpHelper;
import org.sufficientlysecure.keychain.pgp.PgpImportExport;
import org.sufficientlysecure.keychain.pgp.PgpKeyOperation;
import org.sufficientlysecure.keychain.pgp.PgpSignEncrypt;
import org.sufficientlysecure.keychain.pgp.Progressable;
import org.sufficientlysecure.keychain.pgp.UncachedKeyRing;
import org.sufficientlysecure.keychain.pgp.WrappedPublicKeyRing;
import org.sufficientlysecure.keychain.pgp.WrappedSecretKey;
import org.sufficientlysecure.keychain.pgp.WrappedSecretKeyRing;
import org.sufficientlysecure.keychain.pgp.exception.PgpGeneralException;
import org.sufficientlysecure.keychain.pgp.exception.PgpGeneralMsgIdException;
import org.sufficientlysecure.keychain.provider.KeychainContract.KeyRings;
import org.sufficientlysecure.keychain.provider.KeychainDatabase;
import org.sufficientlysecure.keychain.provider.ProviderHelper;
import org.sufficientlysecure.keychain.service.OperationResultParcel.OperationLog;
import org.sufficientlysecure.keychain.util.InputData;
import org.sufficientlysecure.keychain.util.Log;
import org.sufficientlysecure.keychain.util.ProgressScaler;

import java.io.ByteArrayInputStream;
import java.io.ByteArrayOutputStream;
import java.io.File;
import java.io.FileInputStream;
import java.io.FileNotFoundException;
import java.io.FileOutputStream;
import java.io.IOException;
import java.io.InputStream;
import java.io.OutputStream;
import java.util.ArrayList;
import java.util.List;

/**
 * This Service contains all important long lasting operations for APG. It receives Intents with
 * data from the activities or other apps, queues these intents, executes them, and stops itself
 * after doing them.
 */
public class KeychainIntentService extends IntentService
        implements Progressable, PgpImportExport.KeychainServiceListener {

    /* extras that can be given by intent */
    public static final String EXTRA_MESSENGER = "messenger";
    public static final String EXTRA_DATA = "data";

    /* possible actions */
    public static final String ACTION_ENCRYPT_SIGN = Constants.INTENT_PREFIX + "ENCRYPT_SIGN";

    public static final String ACTION_DECRYPT_VERIFY = Constants.INTENT_PREFIX + "DECRYPT_VERIFY";

    public static final String ACTION_SAVE_KEYRING = Constants.INTENT_PREFIX + "SAVE_KEYRING";

    public static final String ACTION_DELETE_FILE_SECURELY = Constants.INTENT_PREFIX
            + "DELETE_FILE_SECURELY";

    public static final String ACTION_IMPORT_KEYRING = Constants.INTENT_PREFIX + "IMPORT_KEYRING";
    public static final String ACTION_EXPORT_KEYRING = Constants.INTENT_PREFIX + "EXPORT_KEYRING";

    public static final String ACTION_UPLOAD_KEYRING = Constants.INTENT_PREFIX + "UPLOAD_KEYRING";
    public static final String ACTION_DOWNLOAD_AND_IMPORT_KEYS = Constants.INTENT_PREFIX + "QUERY_KEYRING";
    public static final String ACTION_IMPORT_KEYBASE_KEYS = Constants.INTENT_PREFIX + "DOWNLOAD_KEYBASE";

    public static final String ACTION_CERTIFY_KEYRING = Constants.INTENT_PREFIX + "SIGN_KEYRING";

    /* keys for data bundle */

    // encrypt, decrypt, import export
    public static final String TARGET = "target";
    // possible targets:
    public static final int TARGET_BYTES = 1;
    public static final int TARGET_URI = 2;

    // encrypt
    public static final String ENCRYPT_SIGNATURE_KEY_ID = "secret_key_id";
    public static final String ENCRYPT_USE_ASCII_ARMOR = "use_ascii_armor";
    public static final String ENCRYPT_ENCRYPTION_KEYS_IDS = "encryption_keys_ids";
    public static final String ENCRYPT_COMPRESSION_ID = "compression_id";
    public static final String ENCRYPT_MESSAGE_BYTES = "message_bytes";
    public static final String ENCRYPT_INPUT_FILE = "input_file";
    public static final String ENCRYPT_OUTPUT_FILE = "output_file";
    public static final String ENCRYPT_SYMMETRIC_PASSPHRASE = "passphrase";

    // decrypt/verify
    public static final String DECRYPT_CIPHERTEXT_BYTES = "ciphertext_bytes";
    public static final String DECRYPT_PASSPHRASE = "passphrase";

    // save keyring
    public static final String SAVE_KEYRING_PARCEL = "save_parcel";
    public static final String SAVE_KEYRING_PASSPHRASE = "passphrase";

    // delete file securely
    public static final String DELETE_FILE = "deleteFile";

    // import key
    public static final String IMPORT_KEY_LIST = "import_key_list";

    // export key
    public static final String EXPORT_OUTPUT_STREAM = "export_output_stream";
    public static final String EXPORT_FILENAME = "export_filename";
    public static final String EXPORT_SECRET = "export_secret";
    public static final String EXPORT_ALL = "export_all";
    public static final String EXPORT_KEY_RING_MASTER_KEY_ID = "export_key_ring_id";

    // upload key
    public static final String UPLOAD_KEY_SERVER = "upload_key_server";

    // query key
    public static final String DOWNLOAD_KEY_SERVER = "query_key_server";
    public static final String DOWNLOAD_KEY_LIST = "query_key_id";

    // sign key
    public static final String CERTIFY_KEY_MASTER_KEY_ID = "sign_key_master_key_id";
    public static final String CERTIFY_KEY_PUB_KEY_ID = "sign_key_pub_key_id";
    public static final String CERTIFY_KEY_UIDS = "sign_key_uids";

    /*
     * possible data keys as result send over messenger
     */

    // encrypt
    public static final String RESULT_BYTES = "encrypted_data";

    // decrypt/verify
    public static final String RESULT_DECRYPTED_BYTES = "decrypted_data";
    public static final String RESULT_DECRYPT_VERIFY_RESULT = "signature";

    // export
    public static final String RESULT_EXPORT = "exported";

    public static final String RESULT = "result";

    Messenger mMessenger;

    private boolean mIsCanceled;

    public KeychainIntentService() {
        super("KeychainIntentService");
    }

    @Override
    public void onDestroy() {
        super.onDestroy();
        this.mIsCanceled = true;
    }

    /**
     * The IntentService calls this method from the default worker thread with the intent that
     * started the service. When this method returns, IntentService stops the service, as
     * appropriate.
     */
    @Override
    protected void onHandleIntent(Intent intent) {
        Bundle extras = intent.getExtras();
        if (extras == null) {
            Log.e(Constants.TAG, "Extras bundle is null!");
            return;
        }

        if (!(extras.containsKey(EXTRA_MESSENGER) || extras.containsKey(EXTRA_DATA) || (intent
                .getAction() == null))) {
            Log.e(Constants.TAG,
                    "Extra bundle must contain a messenger, a data bundle, and an action!");
            return;
        }

        Uri dataUri = intent.getData();

        mMessenger = (Messenger) extras.get(EXTRA_MESSENGER);
        Bundle data = extras.getBundle(EXTRA_DATA);

        OtherHelper.logDebugBundle(data, "EXTRA_DATA");

        String action = intent.getAction();

        // executeServiceMethod action from extra bundle
        if (ACTION_ENCRYPT_SIGN.equals(action)) {
            try {
                /* Input */
                int target = data.getInt(TARGET);

                long signatureKeyId = data.getLong(ENCRYPT_SIGNATURE_KEY_ID);
                String symmetricPassphrase = data.getString(ENCRYPT_SYMMETRIC_PASSPHRASE);

                boolean useAsciiArmor = data.getBoolean(ENCRYPT_USE_ASCII_ARMOR);
                long encryptionKeyIds[] = data.getLongArray(ENCRYPT_ENCRYPTION_KEYS_IDS);
                int compressionId = data.getInt(ENCRYPT_COMPRESSION_ID);
                InputStream inStream;
                long inLength;
                InputData inputData;
                OutputStream outStream;
//                String streamFilename = null;
                switch (target) {
                    case TARGET_BYTES: /* encrypting bytes directly */
                        byte[] bytes = data.getByteArray(ENCRYPT_MESSAGE_BYTES);

                        inStream = new ByteArrayInputStream(bytes);
                        inLength = bytes.length;

                        inputData = new InputData(inStream, inLength);
                        outStream = new ByteArrayOutputStream();

                        break;
                    case TARGET_URI: /* encrypting file */
                        String inputFile = data.getString(ENCRYPT_INPUT_FILE);
                        String outputFile = data.getString(ENCRYPT_OUTPUT_FILE);

                        // check if storage is ready
                        if (!FileHelper.isStorageMounted(inputFile)
                                || !FileHelper.isStorageMounted(outputFile)) {
                            throw new PgpGeneralException(
                                    getString(R.string.error_external_storage_not_ready));
                        }

                        inStream = new FileInputStream(inputFile);
                        File file = new File(inputFile);
                        inLength = file.length();
                        inputData = new InputData(inStream, inLength);

                        outStream = new FileOutputStream(outputFile);

                        break;

                    // TODO: not used currently
//                    case TARGET_STREAM: /* Encrypting stream from content uri */
//                        Uri providerUri = (Uri) data.getParcelable(ENCRYPT_PROVIDER_URI);
//
//                        // InputStream
//                        InputStream in = getContentResolver().openInputStream(providerUri);
//                        inLength = PgpHelper.getLengthOfStream(in);
//                        inputData = new InputData(in, inLength);
//
//                        // OutputStream
//                        try {
//                            while (true) {
//                                streamFilename = PgpHelper.generateRandomFilename(32);
//                                if (streamFilename == null) {
//                                    throw new PgpGeneralException("couldn't generate random file name");
//                                }
//                                openFileInput(streamFilename).close();
//                            }
//                        } catch (FileNotFoundException e) {
//                            // found a name that isn't used yet
//                        }
//                        outStream = openFileOutput(streamFilename, Context.MODE_PRIVATE);
//
//                        break;

                    default:
                        throw new PgpGeneralException("No target choosen!");

                }

                /* Operation */
                PgpSignEncrypt.Builder builder =
                        new PgpSignEncrypt.Builder(
                                new ProviderHelper(this),
                                PgpHelper.getFullVersion(this),
                                inputData, outStream);
                builder.setProgressable(this);

                builder.setEnableAsciiArmorOutput(useAsciiArmor)
                        .setCompressionId(compressionId)
                        .setSymmetricEncryptionAlgorithm(
                                Preferences.getPreferences(this).getDefaultEncryptionAlgorithm())
                        .setSignatureForceV3(Preferences.getPreferences(this).getForceV3Signatures())
                        .setEncryptionMasterKeyIds(encryptionKeyIds)
                        .setSymmetricPassphrase(symmetricPassphrase)
                        .setSignatureMasterKeyId(signatureKeyId)
                        .setEncryptToSigner(true)
                        .setSignatureHashAlgorithm(
                                Preferences.getPreferences(this).getDefaultHashAlgorithm())
                        .setSignaturePassphrase(
                                PassphraseCacheService.getCachedPassphrase(this, signatureKeyId));

                // this assumes that the bytes are cleartext (valid for current implementation!)
                if (target == TARGET_BYTES) {
                    builder.setCleartextInput(true);
                }

                builder.build().execute();

                outStream.close();

                /* Output */

                Bundle resultData = new Bundle();

                switch (target) {
                    case TARGET_BYTES:
                        byte output[] = ((ByteArrayOutputStream) outStream).toByteArray();

                        resultData.putByteArray(RESULT_BYTES, output);

                        break;
                    case TARGET_URI:
                        // nothing, file was written, just send okay

                        break;
//                    case TARGET_STREAM:
//                        String uri = DataStream.buildDataStreamUri(streamFilename).toString();
//                        resultData.putString(RESULT_URI, uri);
//
//                        break;
                }

                OtherHelper.logDebugBundle(resultData, "resultData");

                sendMessageToHandler(KeychainIntentServiceHandler.MESSAGE_OKAY, resultData);
            } catch (Exception e) {
                sendErrorToHandler(e);
            }
        } else if (ACTION_DECRYPT_VERIFY.equals(action)) {
            try {
                /* Input */
                int target = data.getInt(TARGET);

                byte[] bytes = data.getByteArray(DECRYPT_CIPHERTEXT_BYTES);
                String passphrase = data.getString(DECRYPT_PASSPHRASE);

                InputStream inStream;
                long inLength;
                InputData inputData;
                OutputStream outStream;
                String streamFilename = null;
                switch (target) {
                    case TARGET_BYTES: /* decrypting bytes directly */
                        inStream = new ByteArrayInputStream(bytes);
                        inLength = bytes.length;

                        inputData = new InputData(inStream, inLength);
                        outStream = new ByteArrayOutputStream();

                        break;

                    case TARGET_URI: /* decrypting file */
                        String inputFile = data.getString(ENCRYPT_INPUT_FILE);
                        String outputFile = data.getString(ENCRYPT_OUTPUT_FILE);

                        // check if storage is ready
                        if (!FileHelper.isStorageMounted(inputFile)
                                || !FileHelper.isStorageMounted(outputFile)) {
                            throw new PgpGeneralException(
                                    getString(R.string.error_external_storage_not_ready));
                        }

                        // InputStream
                        inLength = -1;
                        inStream = new FileInputStream(inputFile);
                        File file = new File(inputFile);
                        inLength = file.length();
                        inputData = new InputData(inStream, inLength);

                        // OutputStream
                        outStream = new FileOutputStream(outputFile);

                        break;

                    // TODO: not used, maybe contains code useful for new decrypt method for files?
//                    case TARGET_STREAM: /* decrypting stream from content uri */
//                        Uri providerUri = (Uri) data.getParcelable(ENCRYPT_PROVIDER_URI);
//
//                        // InputStream
//                        InputStream in = getContentResolver().openInputStream(providerUri);
//                        inLength = PgpHelper.getLengthOfStream(in);
//                        inputData = new InputData(in, inLength);
//
//                        // OutputStream
//                        try {
//                            while (true) {
//                                streamFilename = PgpHelper.generateRandomFilename(32);
//                                if (streamFilename == null) {
//                                    throw new PgpGeneralException("couldn't generate random file name");
//                                }
//                                openFileInput(streamFilename).close();
//                            }
//                        } catch (FileNotFoundException e) {
//                            // found a name that isn't used yet
//                        }
//                        outStream = openFileOutput(streamFilename, Context.MODE_PRIVATE);
//
//                        break;

                    default:
                        throw new PgpGeneralException("No target choosen!");

                }

                /* Operation */

                Bundle resultData = new Bundle();

                // verifyText and decrypt returning additional resultData values for the
                // verification of signatures
                PgpDecryptVerify.Builder builder = new PgpDecryptVerify.Builder(
                        new ProviderHelper(this),
                        new PgpDecryptVerify.PassphraseCache() {
                            @Override
                            public String getCachedPassphrase(long masterKeyId) {
                                return PassphraseCacheService.getCachedPassphrase(
                                        KeychainIntentService.this, masterKeyId);
                            }
                        },
                        inputData, outStream);
                builder.setProgressable(this);

                builder.setAllowSymmetricDecryption(true)
                        .setPassphrase(passphrase);

                PgpDecryptVerifyResult decryptVerifyResult = builder.build().execute();

                outStream.close();

                resultData.putParcelable(RESULT_DECRYPT_VERIFY_RESULT, decryptVerifyResult);

                /* Output */

                switch (target) {
                    case TARGET_BYTES:
                        byte output[] = ((ByteArrayOutputStream) outStream).toByteArray();
                        resultData.putByteArray(RESULT_DECRYPTED_BYTES, output);
                        break;
                    case TARGET_URI:
                        // nothing, file was written, just send okay and verification bundle

                        break;
//                    case TARGET_STREAM:
//                        String uri = DataStream.buildDataStreamUri(streamFilename).toString();
//                        resultData.putString(RESULT_URI, uri);
//
//                        break;
                }

                OtherHelper.logDebugBundle(resultData, "resultData");

                sendMessageToHandler(KeychainIntentServiceHandler.MESSAGE_OKAY, resultData);
            } catch (Exception e) {
                sendErrorToHandler(e);
            }
        } else if (ACTION_SAVE_KEYRING.equals(action)) {
            try {
                /* Input */
                SaveKeyringParcel saveParcel = data.getParcelable(SAVE_KEYRING_PARCEL);
                long masterKeyId = saveParcel.mMasterKeyId;

                /* Operation */
                ProviderHelper providerHelper = new ProviderHelper(this);
<<<<<<< HEAD
                if (!canSign) {
                    setProgress(R.string.progress_building_key, 0, 100);
                    WrappedSecretKeyRing keyRing = providerHelper.getWrappedSecretKeyRing(masterKeyId);
                    UncachedKeyRing newKeyRing =
                            keyRing.changeSecretKeyPassphrase(oldPassphrase, newPassphrase);
                    setProgress(R.string.progress_saving_key_ring, 50, 100);
                    // providerHelper.saveSecretKeyRing(newKeyRing);
                    setProgress(R.string.progress_done, 100, 100);
                } else {
                    PgpKeyOperation keyOperations = new PgpKeyOperation(new ProgressScaler(this, 0, 90, 100));
                    try {
                        WrappedSecretKeyRing seckey = providerHelper.getWrappedSecretKeyRing(masterKeyId);
                        WrappedPublicKeyRing pubkey = providerHelper.getWrappedPublicKeyRing(masterKeyId);

                        PgpKeyOperation.Pair<UncachedKeyRing,UncachedKeyRing> pair =
                                keyOperations.buildSecretKey(seckey, pubkey, saveParcel); // edit existing
                        setProgress(R.string.progress_saving_key_ring, 90, 100);
                        providerHelper.savePairedKeyRing(pair.first, pair.second);
                    } catch (ProviderHelper.NotFoundException e) {
                        PgpKeyOperation.Pair<UncachedKeyRing,UncachedKeyRing> pair =
                                keyOperations.buildNewSecretKey(saveParcel); //new Keyring
                        // save the pair
                        setProgress(R.string.progress_saving_key_ring, 90, 100);
                        providerHelper.savePairedKeyRing(pair.first, pair.second);
                    }

                    setProgress(R.string.progress_done, 100, 100);
=======
                PgpKeyOperation keyOperations = new PgpKeyOperation(new ProgressScaler(this, 0, 90, 100));
                try {
                    String passphrase = data.getString(SAVE_KEYRING_PASSPHRASE);
                    WrappedSecretKeyRing secRing = providerHelper.getWrappedSecretKeyRing(masterKeyId);

                    OperationLog log = new OperationLog();
                    UncachedKeyRing ring = keyOperations.modifySecretKeyRing(secRing, saveParcel,
                            passphrase, log, 0);
                    setProgress(R.string.progress_saving_key_ring, 90, 100);
                    providerHelper.saveSecretKeyRing(ring);
                } catch (ProviderHelper.NotFoundException e) {
                    // UncachedKeyRing ring = keyOperations.(saveParcel); //new Keyring
                    // save the pair
                    setProgress(R.string.progress_saving_key_ring, 90, 100);
                    // providerHelper.saveSecretKeyRing(ring);
                    sendErrorToHandler(e);
>>>>>>> 4bff50bf
                }

                setProgress(R.string.progress_done, 100, 100);

                if (saveParcel.newPassphrase != null) {
                    PassphraseCacheService.addCachedPassphrase(this, masterKeyId, saveParcel.newPassphrase);
                }

                /* Output */
                sendMessageToHandler(KeychainIntentServiceHandler.MESSAGE_OKAY);
            } catch (Exception e) {
                sendErrorToHandler(e);
            }
        } else if (ACTION_DELETE_FILE_SECURELY.equals(action)) {
            try {
                /* Input */
                String deleteFile = data.getString(DELETE_FILE);

                /* Operation */
                try {
                    PgpHelper.deleteFileSecurely(this, this, new File(deleteFile));
                } catch (FileNotFoundException e) {
                    throw new PgpGeneralException(
                            getString(R.string.error_file_not_found, deleteFile));
                } catch (IOException e) {
                    throw new PgpGeneralException(getString(R.string.error_file_delete_failed,
                            deleteFile));
                }

                /* Output */
                sendMessageToHandler(KeychainIntentServiceHandler.MESSAGE_OKAY);
            } catch (Exception e) {
                sendErrorToHandler(e);
            }
        } else if (ACTION_IMPORT_KEYRING.equals(action)) {
            try {
                List<ParcelableKeyRing> entries = data.getParcelableArrayList(IMPORT_KEY_LIST);

                PgpImportExport pgpImportExport = new PgpImportExport(this, this);
                OperationResults.ImportResult result = pgpImportExport.importKeyRings(entries);

                Bundle resultData = new Bundle();
                resultData.putParcelable(RESULT, result);

                sendMessageToHandler(KeychainIntentServiceHandler.MESSAGE_OKAY, resultData);
            } catch (Exception e) {
                sendErrorToHandler(e);
            }
        } else if (ACTION_EXPORT_KEYRING.equals(action)) {
            try {

                boolean exportSecret = data.getBoolean(EXPORT_SECRET, false);
                long[] masterKeyIds = data.getLongArray(EXPORT_KEY_RING_MASTER_KEY_ID);
                String outputFile = data.getString(EXPORT_FILENAME);

                // If not exporting all keys get the masterKeyIds of the keys to export from the intent
                boolean exportAll = data.getBoolean(EXPORT_ALL);

                // check if storage is ready
                if (!FileHelper.isStorageMounted(outputFile)) {
                    throw new PgpGeneralException(getString(R.string.error_external_storage_not_ready));
                }

                ArrayList<Long> publicMasterKeyIds = new ArrayList<Long>();
                ArrayList<Long> secretMasterKeyIds = new ArrayList<Long>();

                String selection = null;
                if (!exportAll) {
                    selection = KeychainDatabase.Tables.KEYS + "." + KeyRings.MASTER_KEY_ID + " IN( ";
                    for (long l : masterKeyIds) {
                        selection += Long.toString(l) + ",";
                    }
                    selection = selection.substring(0, selection.length() - 1) + " )";
                }

                Cursor cursor = getContentResolver().query(KeyRings.buildUnifiedKeyRingsUri(),
                        new String[]{KeyRings.MASTER_KEY_ID, KeyRings.HAS_ANY_SECRET},
                        selection, null, null);
                try {
                    if (cursor != null && cursor.moveToFirst()) do {
                        // export public either way
                        publicMasterKeyIds.add(cursor.getLong(0));
                        // add secret if available (and requested)
                        if (exportSecret && cursor.getInt(1) != 0)
                            secretMasterKeyIds.add(cursor.getLong(0));
                    } while (cursor.moveToNext());
                } finally {
                    if (cursor != null) {
                        cursor.close();
                    }
                }

                PgpImportExport pgpImportExport = new PgpImportExport(this, this, this);
                Bundle resultData = pgpImportExport
                        .exportKeyRings(publicMasterKeyIds, secretMasterKeyIds,
                                new FileOutputStream(outputFile));

                if (mIsCanceled) {
                    boolean isDeleted = new File(outputFile).delete();
                }

                sendMessageToHandler(KeychainIntentServiceHandler.MESSAGE_OKAY, resultData);
            } catch (Exception e) {
                sendErrorToHandler(e);
            }
        } else if (ACTION_UPLOAD_KEYRING.equals(action)) {
            try {

                /* Input */
                String keyServer = data.getString(UPLOAD_KEY_SERVER);
                // and dataUri!

                /* Operation */
                HkpKeyserver server = new HkpKeyserver(keyServer);

                ProviderHelper providerHelper = new ProviderHelper(this);
                WrappedPublicKeyRing keyring = providerHelper.getWrappedPublicKeyRing(dataUri);
                PgpImportExport pgpImportExport = new PgpImportExport(this, null);

                boolean uploaded = pgpImportExport.uploadKeyRingToServer(server, keyring);
                if (!uploaded) {
                    throw new PgpGeneralException("Unable to export key to selected server");
                }

                sendMessageToHandler(KeychainIntentServiceHandler.MESSAGE_OKAY);
            } catch (Exception e) {
                sendErrorToHandler(e);
            }
        } else if (ACTION_DOWNLOAD_AND_IMPORT_KEYS.equals(action) || ACTION_IMPORT_KEYBASE_KEYS.equals(action)) {
            try {
                ArrayList<ImportKeysListEntry> entries = data.getParcelableArrayList(DOWNLOAD_KEY_LIST);

                // this downloads the keys and places them into the ImportKeysListEntry entries
                String keyServer = data.getString(DOWNLOAD_KEY_SERVER);

                ArrayList<ParcelableKeyRing> keyRings = new ArrayList<ParcelableKeyRing>(entries.size());
                for (ImportKeysListEntry entry : entries) {

                    Keyserver server;
                    if (entry.getOrigin() == null) {
                        server = new HkpKeyserver(keyServer);
                    } else if (KeybaseKeyserver.ORIGIN.equals(entry.getOrigin())) {
                        server = new KeybaseKeyserver();
                    } else {
                        server = new HkpKeyserver(entry.getOrigin());
                    }

                    // if available use complete fingerprint for get request
                    byte[] downloadedKeyBytes;
                    if (KeybaseKeyserver.ORIGIN.equals(entry.getOrigin())) {
                        downloadedKeyBytes = server.get(entry.getExtraData()).getBytes();
                    } else if (entry.getFingerprintHex() != null) {
                        downloadedKeyBytes = server.get("0x" + entry.getFingerprintHex()).getBytes();
                    } else {
                        downloadedKeyBytes = server.get(entry.getKeyIdHex()).getBytes();
                    }

                    // save key bytes in entry object for doing the
                    // actual import afterwards
                    keyRings.add(new ParcelableKeyRing(downloadedKeyBytes, entry.getFingerprintHex()));
                }

                Intent importIntent = new Intent(this, KeychainIntentService.class);
                importIntent.setAction(ACTION_IMPORT_KEYRING);
                Bundle importData = new Bundle();
                importData.putParcelableArrayList(IMPORT_KEY_LIST, keyRings);
                importIntent.putExtra(EXTRA_DATA, importData);
                importIntent.putExtra(EXTRA_MESSENGER, mMessenger);

                // now import it with this service
                onHandleIntent(importIntent);

                // result is handled in ACTION_IMPORT_KEYRING
            } catch (Exception e) {
                sendErrorToHandler(e);
            }
        } else if (ACTION_CERTIFY_KEYRING.equals(action)) {
            try {

                /* Input */
                long masterKeyId = data.getLong(CERTIFY_KEY_MASTER_KEY_ID);
                long pubKeyId = data.getLong(CERTIFY_KEY_PUB_KEY_ID);
                ArrayList<String> userIds = data.getStringArrayList(CERTIFY_KEY_UIDS);

                /* Operation */
                String signaturePassphrase = PassphraseCacheService.getCachedPassphrase(this,
                        masterKeyId);
                if (signaturePassphrase == null) {
                    throw new PgpGeneralException("Unable to obtain passphrase");
                }

                ProviderHelper providerHelper = new ProviderHelper(this);
                WrappedPublicKeyRing publicRing = providerHelper.getWrappedPublicKeyRing(pubKeyId);
                WrappedSecretKeyRing secretKeyRing = providerHelper.getWrappedSecretKeyRing(masterKeyId);
                WrappedSecretKey certificationKey = secretKeyRing.getSubKey();
                if(!certificationKey.unlock(signaturePassphrase)) {
                    throw new PgpGeneralException("Error extracting key (bad passphrase?)");
                }
                UncachedKeyRing newRing = certificationKey.certifyUserIds(publicRing, userIds);

                // store the signed key in our local cache
                providerHelper.savePublicKeyRing(newRing);
                sendMessageToHandler(KeychainIntentServiceHandler.MESSAGE_OKAY);

            } catch (Exception e) {
                sendErrorToHandler(e);
            }
        }
    }

    private void sendErrorToHandler(Exception e) {
        // Service was canceled. Do not send error to handler.
        if (this.mIsCanceled) {
            return;
        }
        // TODO: Implement a better exception handling here
        // contextualize the exception, if necessary
        String message;
        if (e instanceof PgpGeneralMsgIdException) {
            e = ((PgpGeneralMsgIdException) e).getContextualized(this);
            message = e.getMessage();
        } else if (e instanceof PgpSignEncrypt.KeyExtractionException) {
            message = getString(R.string.error_could_not_extract_private_key);
        } else if (e instanceof PgpSignEncrypt.NoPassphraseException) {
            message = getString(R.string.error_no_signature_passphrase);
        } else if (e instanceof PgpSignEncrypt.NoSigningKeyException) {
            message = getString(R.string.error_no_signature_key);
        } else if (e instanceof PgpDecryptVerify.InvalidDataException) {
            message = getString(R.string.error_invalid_data);
        } else if (e instanceof PgpDecryptVerify.KeyExtractionException) {
            message = getString(R.string.error_could_not_extract_private_key);
        } else if (e instanceof PgpDecryptVerify.WrongPassphraseException) {
            message = getString(R.string.error_wrong_passphrase);
        } else if (e instanceof PgpDecryptVerify.NoSecretKeyException) {
            message = getString(R.string.error_no_secret_key_found);
        } else if (e instanceof PgpDecryptVerify.IntegrityCheckFailedException) {
            message = getString(R.string.error_integrity_check_failed);
        } else {
            message = e.getMessage();
        }

        Log.e(Constants.TAG, "KeychainIntentService Exception: ", e);

        Bundle data = new Bundle();
        data.putString(KeychainIntentServiceHandler.DATA_ERROR, message);
        sendMessageToHandler(KeychainIntentServiceHandler.MESSAGE_EXCEPTION, null, data);
    }

    private void sendMessageToHandler(Integer arg1, Integer arg2, Bundle data) {
        // Service was canceled. Do not send message to handler.
        if (this.mIsCanceled) {
            return;
        }
        Message msg = Message.obtain();
        msg.arg1 = arg1;
        if (arg2 != null) {
            msg.arg2 = arg2;
        }
        if (data != null) {
            msg.setData(data);
        }

        try {
            mMessenger.send(msg);
        } catch (RemoteException e) {
            Log.w(Constants.TAG, "Exception sending message, Is handler present?", e);
        } catch (NullPointerException e) {
            Log.w(Constants.TAG, "Messenger is null!", e);
        }
    }

    private void sendMessageToHandler(Integer arg1, Bundle data) {
        sendMessageToHandler(arg1, null, data);
    }

    private void sendMessageToHandler(Integer arg1) {
        sendMessageToHandler(arg1, null, null);
    }

    /**
     * Set progress of ProgressDialog by sending message to handler on UI thread
     */
    public void setProgress(String message, int progress, int max) {
        Log.d(Constants.TAG, "Send message by setProgress with progress=" + progress + ", max="
                + max);

        Bundle data = new Bundle();
        if (message != null) {
            data.putString(KeychainIntentServiceHandler.DATA_MESSAGE, message);
        }
        data.putInt(KeychainIntentServiceHandler.DATA_PROGRESS, progress);
        data.putInt(KeychainIntentServiceHandler.DATA_PROGRESS_MAX, max);

        sendMessageToHandler(KeychainIntentServiceHandler.MESSAGE_UPDATE_PROGRESS, null, data);
    }

    public void setProgress(int resourceId, int progress, int max) {
        setProgress(getString(resourceId), progress, max);
    }

    public void setProgress(int progress, int max) {
        setProgress(null, progress, max);
    }

    @Override
    public boolean hasServiceStopped() {
        return mIsCanceled;
    }
}<|MERGE_RESOLUTION|>--- conflicted
+++ resolved
@@ -482,35 +482,6 @@
 
                 /* Operation */
                 ProviderHelper providerHelper = new ProviderHelper(this);
-<<<<<<< HEAD
-                if (!canSign) {
-                    setProgress(R.string.progress_building_key, 0, 100);
-                    WrappedSecretKeyRing keyRing = providerHelper.getWrappedSecretKeyRing(masterKeyId);
-                    UncachedKeyRing newKeyRing =
-                            keyRing.changeSecretKeyPassphrase(oldPassphrase, newPassphrase);
-                    setProgress(R.string.progress_saving_key_ring, 50, 100);
-                    // providerHelper.saveSecretKeyRing(newKeyRing);
-                    setProgress(R.string.progress_done, 100, 100);
-                } else {
-                    PgpKeyOperation keyOperations = new PgpKeyOperation(new ProgressScaler(this, 0, 90, 100));
-                    try {
-                        WrappedSecretKeyRing seckey = providerHelper.getWrappedSecretKeyRing(masterKeyId);
-                        WrappedPublicKeyRing pubkey = providerHelper.getWrappedPublicKeyRing(masterKeyId);
-
-                        PgpKeyOperation.Pair<UncachedKeyRing,UncachedKeyRing> pair =
-                                keyOperations.buildSecretKey(seckey, pubkey, saveParcel); // edit existing
-                        setProgress(R.string.progress_saving_key_ring, 90, 100);
-                        providerHelper.savePairedKeyRing(pair.first, pair.second);
-                    } catch (ProviderHelper.NotFoundException e) {
-                        PgpKeyOperation.Pair<UncachedKeyRing,UncachedKeyRing> pair =
-                                keyOperations.buildNewSecretKey(saveParcel); //new Keyring
-                        // save the pair
-                        setProgress(R.string.progress_saving_key_ring, 90, 100);
-                        providerHelper.savePairedKeyRing(pair.first, pair.second);
-                    }
-
-                    setProgress(R.string.progress_done, 100, 100);
-=======
                 PgpKeyOperation keyOperations = new PgpKeyOperation(new ProgressScaler(this, 0, 90, 100));
                 try {
                     String passphrase = data.getString(SAVE_KEYRING_PASSPHRASE);
@@ -527,7 +498,6 @@
                     setProgress(R.string.progress_saving_key_ring, 90, 100);
                     // providerHelper.saveSecretKeyRing(ring);
                     sendErrorToHandler(e);
->>>>>>> 4bff50bf
                 }
 
                 setProgress(R.string.progress_done, 100, 100);
