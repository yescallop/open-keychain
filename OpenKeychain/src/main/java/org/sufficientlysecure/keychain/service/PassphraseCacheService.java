--- conflicted
+++ resolved
@@ -199,30 +199,22 @@
         Log.d(Constants.TAG, "PassphraseCacheService.getCachedPassphraseImpl() for masterKeyId " + keyId);
         CanonicalizedSecretKeyRing key = new ProviderHelper(this).getCanonicalizedSecretKeyRing(
                 KeychainContract.KeyRings.buildUnifiedKeyRingsFindBySubkeyUri(keyId));
+
         // no passphrase needed? just add empty string and return it, then
         if (!key.hasPassphrase()) {
             Log.d(Constants.TAG, "Key has no passphrase! Caches and returns empty passphrase!");
 
-<<<<<<< HEAD
-            // TODO: HACK
+            // TODO: HACK for yubikeys
             if (key.getSecretKey().getSecretKey().getS2K().getType() == S2K.GNU_DUMMY_S2K
                     && key.getSecretKey().getSecretKey().getS2K().getProtectionMode() == 2) {
                 // NFC!
                 return "123456";
             }
 
-            // get cached passphrase
-            CachedPassphrase cachedPassphrase = mPassphraseCache.get(keyId);
-            if (cachedPassphrase == null) {
-                Log.d(Constants.TAG, "PassphraseCacheService: Passphrase not (yet) cached, returning null");
-                // not really an error, just means the passphrase is not cached but not empty either
-                return null;
-=======
             try {
                 addCachedPassphrase(this, keyId, "", key.getPrimaryUserIdWithFallback());
             } catch (PgpGeneralException e) {
                 Log.d(Constants.TAG, "PgpGeneralException occured");
->>>>>>> 37edd0f3
             }
             return "";
         }
