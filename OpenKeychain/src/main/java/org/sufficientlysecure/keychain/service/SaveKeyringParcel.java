/*
 * Copyright (C) 2014 Dominik Schürmann <dominik@dominikschuermann.de>
 * Copyright (C) 2014 Vincent Breitmoser <v.breitmoser@mugenguild.com>
 *
 * This program is free software: you can redistribute it and/or modify
 * it under the terms of the GNU General Public License as published by
 * the Free Software Foundation, either version 3 of the License, or
 * (at your option) any later version.
 *
 * This program is distributed in the hope that it will be useful,
 * but WITHOUT ANY WARRANTY; without even the implied warranty of
 * MERCHANTABILITY or FITNESS FOR A PARTICULAR PURPOSE.  See the
 * GNU General Public License for more details.
 *
 * You should have received a copy of the GNU General Public License
 * along with this program.  If not, see <http://www.gnu.org/licenses/>.
 */

package org.sufficientlysecure.keychain.service;

import android.os.Parcel;
import android.os.Parcelable;

import org.sufficientlysecure.keychain.pgp.WrappedUserAttribute;

import java.io.Serializable;
import java.util.ArrayList;

/**
 * This class is a a transferable representation for a collection of changes
 * to be done on a keyring.
 * <p/>
 * This class should include all types of operations supported in the backend.
 * <p/>
 * All changes are done in a differential manner. Besides the two key
 * identification attributes, all attributes may be null, which indicates no
 * change to the keyring. This is also the reason why boxed values are used
 * instead of primitives in the subclasses.
 * <p/>
 * Application of operations in the backend should be fail-fast, which means an
 * error in any included operation (for example revocation of a non-existent
 * subkey) will cause the operation as a whole to fail.
 */
public class SaveKeyringParcel implements Parcelable {

    // the master key id to be edited. if this is null, a new one will be created
    public Long mMasterKeyId;
    // the key fingerprint, for safety. MUST be null for a new key.
    public byte[] mFingerprint;

    public ChangeUnlockParcel mNewUnlock;

    public ArrayList<String> mAddUserIds;
    public ArrayList<WrappedUserAttribute> mAddUserAttribute;
    public ArrayList<SubkeyAdd> mAddSubKeys;

    public ArrayList<SubkeyChange> mChangeSubKeys;
    public String mChangePrimaryUserId;

    public ArrayList<String> mRevokeUserIds;
    public ArrayList<Long> mRevokeSubKeys;

    public SaveKeyringParcel() {
        reset();
    }

    public SaveKeyringParcel(long masterKeyId, byte[] fingerprint) {
        this();
        mMasterKeyId = masterKeyId;
        mFingerprint = fingerprint;
    }

    public void reset() {
        mNewUnlock = null;
<<<<<<< HEAD
        mAddUserIds = new ArrayList<String>();
        mAddUserAttribute = new ArrayList<WrappedUserAttribute>();
        mAddSubKeys = new ArrayList<SubkeyAdd>();
=======
        mAddUserIds = new ArrayList<>();
        mAddUserAttribute = new ArrayList<>();
        mAddSubKeys = new ArrayList<>();
>>>>>>> 4e29d027
        mChangePrimaryUserId = null;
        mChangeSubKeys = new ArrayList<>();
        mRevokeUserIds = new ArrayList<>();
        mRevokeSubKeys = new ArrayList<>();
    }

    /** Returns true iff this parcel does not contain any operations which require a passphrase. */
    public boolean isRestrictedOnly() {
        if (mNewUnlock != null || !mAddUserIds.isEmpty() || !mAddUserAttribute.isEmpty()
                || !mAddSubKeys.isEmpty() || mChangePrimaryUserId != null || !mRevokeSubKeys .isEmpty()
                || !mRevokeSubKeys.isEmpty()) {
            return false;
        }

        for (SubkeyChange change : mChangeSubKeys) {
            if (change.mRecertify || change.mFlags != null || change.mExpiry != null) {
                return false;
            }
        }

        return true;
    }

    // performance gain for using Parcelable here would probably be negligible,
    // use Serializable instead.
    public static class SubkeyAdd implements Serializable {
        public Algorithm mAlgorithm;
        public Integer mKeySize;
        public Curve mCurve;
        public int mFlags;
        public Long mExpiry;

        public SubkeyAdd(Algorithm algorithm, Integer keySize, Curve curve, int flags, Long expiry) {
            mAlgorithm = algorithm;
            mKeySize = keySize;
            mCurve = curve;
            mFlags = flags;
            mExpiry = expiry;
        }

        @Override
        public String toString() {
            String out = "mAlgorithm: " + mAlgorithm + ", ";
            out += "mKeySize: " + mKeySize + ", ";
            out += "mCurve: " + mCurve + ", ";
            out += "mFlags: " + mFlags;
            out += "mExpiry: " + mExpiry;

            return out;
        }
    }

    public static class SubkeyChange implements Serializable {
        public final long mKeyId;
        public Integer mFlags;
        // this is a long unix timestamp, in seconds (NOT MILLISECONDS!)
        public Long mExpiry;
        // if this flag is true, the key will be recertified even if all above
        // values are no-ops
        public boolean mRecertify;
        // if this flag is true, the subkey should be changed to a stripped key
        public boolean mDummyStrip;
        // if this is non-null, the subkey will be changed to a divert-to-card
        // key for the given serial number
        public byte[] mDummyDivert;

        public SubkeyChange(long keyId) {
            mKeyId = keyId;
        }

        public SubkeyChange(long keyId, boolean recertify) {
            mKeyId = keyId;
            mRecertify = recertify;
        }

        public SubkeyChange(long keyId, Integer flags, Long expiry) {
            mKeyId = keyId;
            mFlags = flags;
            mExpiry = expiry;
        }

        public SubkeyChange(long keyId, boolean dummyStrip, byte[] dummyDivert) {
            this(keyId, null, null);

            // these flags are mutually exclusive!
            if (dummyStrip && dummyDivert != null) {
                throw new AssertionError(
                        "cannot set strip and divert flags at the same time - this is a bug!");
            }
            mDummyStrip = dummyStrip;
            mDummyDivert = dummyDivert;
        }

        @Override
        public String toString() {
            String out = "mKeyId: " + mKeyId + ", ";
            out += "mFlags: " + mFlags + ", ";
            out += "mExpiry: " + mExpiry + ", ";
            out += "mDummyStrip: " + mDummyStrip + ", ";
            out += "mDummyDivert: [" + (mDummyDivert == null ? 0 : mDummyDivert.length) + " bytes]";

            return out;
        }
    }

    public SubkeyChange getSubkeyChange(long keyId) {
        for (SubkeyChange subkeyChange : mChangeSubKeys) {
            if (subkeyChange.mKeyId == keyId) {
                return subkeyChange;
            }
        }
        return null;
    }

    public SubkeyChange getOrCreateSubkeyChange(long keyId) {
        SubkeyChange foundSubkeyChange = getSubkeyChange(keyId);
        if (foundSubkeyChange != null) {
            return foundSubkeyChange;
        } else {
            // else, create a new one
            SubkeyChange newSubkeyChange = new SubkeyChange(keyId);
            mChangeSubKeys.add(newSubkeyChange);
            return newSubkeyChange;
        }
    }

    public SaveKeyringParcel(Parcel source) {
        mMasterKeyId = source.readInt() != 0 ? source.readLong() : null;
        mFingerprint = source.createByteArray();

        mNewUnlock = source.readParcelable(getClass().getClassLoader());

        mAddUserIds = source.createStringArrayList();
        mAddUserAttribute = (ArrayList<WrappedUserAttribute>) source.readSerializable();
        mAddSubKeys = (ArrayList<SubkeyAdd>) source.readSerializable();

        mChangeSubKeys = (ArrayList<SubkeyChange>) source.readSerializable();
        mChangePrimaryUserId = source.readString();

        mRevokeUserIds = source.createStringArrayList();
        mRevokeSubKeys = (ArrayList<Long>) source.readSerializable();
    }

    @Override
    public void writeToParcel(Parcel destination, int flags) {
        destination.writeInt(mMasterKeyId == null ? 0 : 1);
        if (mMasterKeyId != null) {
            destination.writeLong(mMasterKeyId);
        }
        destination.writeByteArray(mFingerprint);

        // yes, null values are ok for parcelables
        destination.writeParcelable(mNewUnlock, 0);

        destination.writeStringList(mAddUserIds);
        destination.writeSerializable(mAddUserAttribute);
        destination.writeSerializable(mAddSubKeys);

        destination.writeSerializable(mChangeSubKeys);
        destination.writeString(mChangePrimaryUserId);

        destination.writeStringList(mRevokeUserIds);
        destination.writeSerializable(mRevokeSubKeys);
    }

    public static final Creator<SaveKeyringParcel> CREATOR = new Creator<SaveKeyringParcel>() {
        public SaveKeyringParcel createFromParcel(final Parcel source) {
            return new SaveKeyringParcel(source);
        }

        public SaveKeyringParcel[] newArray(final int size) {
            return new SaveKeyringParcel[size];
        }
    };

    @Override
    public int describeContents() {
        return 0;
    }

    @Override
    public String toString() {
        String out = "mMasterKeyId: " + mMasterKeyId + "\n";
        out += "mNewUnlock: " + mNewUnlock + "\n";
        out += "mAddUserIds: " + mAddUserIds + "\n";
        out += "mAddUserAttribute: " + mAddUserAttribute + "\n";
        out += "mAddSubKeys: " + mAddSubKeys + "\n";
        out += "mChangeSubKeys: " + mChangeSubKeys + "\n";
        out += "mChangePrimaryUserId: " + mChangePrimaryUserId + "\n";
        out += "mRevokeUserIds: " + mRevokeUserIds + "\n";
        out += "mRevokeSubKeys: " + mRevokeSubKeys;

        return out;
    }

    // All supported algorithms
    public enum Algorithm {
        RSA, DSA, ELGAMAL, ECDSA, ECDH
    }

    // All curves defined in the standard
    // http://www.bouncycastle.org/wiki/pages/viewpage.action?pageId=362269
    public enum Curve {
        NIST_P256, NIST_P384, NIST_P521,

        // these are supported by gpg, but they are not in rfc6637 and not supported by BouncyCastle yet
        // (adding support would be trivial though -> JcaPGPKeyConverter.java:190)
        // BRAINPOOL_P256, BRAINPOOL_P384, BRAINPOOL_P512
    }

    /** This subclass contains information on how the passphrase should be changed.
     *
     * If no changes are to be made, this class should NOT be used!
     *
     * At this point, there must be *exactly one* non-null value here, which specifies the type
     * of unlocking mechanism to use.
     *
     */
    public static class ChangeUnlockParcel implements Parcelable {

        // The new passphrase to use
        public final String mNewPassphrase;
        // A new pin to use. Must only contain [0-9]+
        public final String mNewPin;

        public ChangeUnlockParcel(String newPassphrase) {
            this(newPassphrase, null);
        }
        public ChangeUnlockParcel(String newPassphrase, String newPin) {
            if (newPassphrase == null && newPin == null) {
                throw new RuntimeException("Cannot set both passphrase and pin. THIS IS A BUG!");
            }
            if (newPin != null && !newPin.matches("[0-9]+")) {
                throw new RuntimeException("Pin must be numeric digits only. THIS IS A BUG!");
            }
            mNewPassphrase = newPassphrase;
            mNewPin = newPin;
        }

        public ChangeUnlockParcel(Parcel source) {
            mNewPassphrase = source.readString();
            mNewPin = source.readString();
        }

        @Override
        public void writeToParcel(Parcel destination, int flags) {
            destination.writeString(mNewPassphrase);
            destination.writeString(mNewPin);
        }

        @Override
        public int describeContents() {
            return 0;
        }

        public static final Creator<ChangeUnlockParcel> CREATOR = new Creator<ChangeUnlockParcel>() {
            public ChangeUnlockParcel createFromParcel(final Parcel source) {
                return new ChangeUnlockParcel(source);
            }

            public ChangeUnlockParcel[] newArray(final int size) {
                return new ChangeUnlockParcel[size];
            }
        };

        public String toString() {
            return mNewPassphrase != null
                    ? ("passphrase (" + mNewPassphrase + ")")
                    : ("pin (" + mNewPin + ")");
        }

    }

}<|MERGE_RESOLUTION|>--- conflicted
+++ resolved
@@ -72,15 +72,9 @@
 
     public void reset() {
         mNewUnlock = null;
-<<<<<<< HEAD
-        mAddUserIds = new ArrayList<String>();
-        mAddUserAttribute = new ArrayList<WrappedUserAttribute>();
-        mAddSubKeys = new ArrayList<SubkeyAdd>();
-=======
         mAddUserIds = new ArrayList<>();
         mAddUserAttribute = new ArrayList<>();
         mAddSubKeys = new ArrayList<>();
->>>>>>> 4e29d027
         mChangePrimaryUserId = null;
         mChangeSubKeys = new ArrayList<>();
         mRevokeUserIds = new ArrayList<>();
