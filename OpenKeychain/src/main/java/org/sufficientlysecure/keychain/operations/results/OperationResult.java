--- conflicted
+++ resolved
@@ -763,7 +763,6 @@
         MSG_DEL_OK (LogLevel.OK, R.plurals.msg_del_ok),
         MSG_DEL_FAIL (LogLevel.WARN, R.plurals.msg_del_fail),
 
-<<<<<<< HEAD
         MSG_LV (LogLevel.START, R.string.msg_lv),
         MSG_LV_MATCH (LogLevel.DEBUG, R.string.msg_lv_match),
         MSG_LV_MATCH_ERROR (LogLevel.ERROR, R.string.msg_lv_match_error),
@@ -779,14 +778,12 @@
         MSG_LV_FETCH_ERROR_URL (LogLevel.ERROR, R.string.msg_lv_fetch_error_url),
         MSG_LV_FETCH_ERROR_IO (LogLevel.ERROR, R.string.msg_lv_fetch_error_io),
 
-=======
         //export log
         MSG_EXPORT_LOG(LogLevel.START,R.string.msg_export_log_start),
         MSG_EXPORT_LOG_EXPORT_ERROR_NO_FILE(LogLevel.ERROR,R.string.msg_export_log_error_no_file),
         MSG_EXPORT_LOG_EXPORT_ERROR_FOPEN(LogLevel.ERROR,R.string.msg_export_log_error_fopen),
         MSG_EXPORT_LOG_EXPORT_ERROR_WRITING(LogLevel.ERROR,R.string.msg_export_log_error_writing),
         MSG_EXPORT_LOG_EXPORT_SUCCESS (LogLevel.OK, R.string.msg_export_log_success),
->>>>>>> 8c8fdd6c
         ;
 
         public final int mMsgId;
