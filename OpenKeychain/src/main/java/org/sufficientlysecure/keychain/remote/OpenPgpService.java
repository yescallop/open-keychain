/*
 * Copyright (C) 2013-2014 Dominik Schürmann <dominik@dominikschuermann.de>
 *
 * This program is free software: you can redistribute it and/or modify
 * it under the terms of the GNU General Public License as published by
 * the Free Software Foundation, either version 3 of the License, or
 * (at your option) any later version.
 *
 * This program is distributed in the hope that it will be useful,
 * but WITHOUT ANY WARRANTY; without even the implied warranty of
 * MERCHANTABILITY or FITNESS FOR A PARTICULAR PURPOSE.  See the
 * GNU General Public License for more details.
 *
 * You should have received a copy of the GNU General Public License
 * along with this program.  If not, see <http://www.gnu.org/licenses/>.
 */

package org.sufficientlysecure.keychain.remote;

import android.app.PendingIntent;
import android.content.Intent;
import android.database.Cursor;
import android.net.Uri;
import android.os.IBinder;
import android.os.ParcelFileDescriptor;
import android.text.TextUtils;

import org.openintents.openpgp.IOpenPgpService;
import org.openintents.openpgp.OpenPgpMetadata;
import org.openintents.openpgp.OpenPgpError;
import org.openintents.openpgp.OpenPgpSignatureResult;
import org.openintents.openpgp.util.OpenPgpApi;
import org.spongycastle.util.encoders.Hex;
import org.sufficientlysecure.keychain.pgp.exception.PgpKeyNotFoundException;
import org.sufficientlysecure.keychain.ui.NfcActivity;
import org.sufficientlysecure.keychain.Constants;
import org.sufficientlysecure.keychain.pgp.PgpDecryptVerify;
import org.sufficientlysecure.keychain.provider.CachedPublicKeyRing;
import org.sufficientlysecure.keychain.provider.KeychainDatabase.Tables;
import org.sufficientlysecure.keychain.operations.results.DecryptVerifyResult;
import org.sufficientlysecure.keychain.pgp.PgpHelper;
import org.sufficientlysecure.keychain.pgp.PgpSignEncrypt;
import org.sufficientlysecure.keychain.pgp.exception.PgpGeneralException;
import org.sufficientlysecure.keychain.provider.KeychainContract;
import org.sufficientlysecure.keychain.provider.KeychainContract.ApiAccounts;
import org.sufficientlysecure.keychain.provider.KeychainContract.KeyRings;
import org.sufficientlysecure.keychain.provider.ProviderHelper;
import org.sufficientlysecure.keychain.remote.ui.RemoteServiceActivity;
import org.sufficientlysecure.keychain.service.PassphraseCacheService;
import org.sufficientlysecure.keychain.operations.results.OperationResult.LogEntryParcel;
import org.sufficientlysecure.keychain.operations.results.SignEncryptResult;
import org.sufficientlysecure.keychain.ui.ImportKeysActivity;
import org.sufficientlysecure.keychain.ui.PassphraseDialogActivity;
import org.sufficientlysecure.keychain.ui.ViewKeyActivity;
import org.sufficientlysecure.keychain.util.InputData;
import org.sufficientlysecure.keychain.util.Log;

import java.io.InputStream;
import java.io.OutputStream;
import java.util.ArrayList;
import java.util.Date;
import java.util.Set;

public class OpenPgpService extends RemoteService {

    static final String[] EMAIL_SEARCH_PROJECTION = new String[]{
            KeyRings._ID,
            KeyRings.MASTER_KEY_ID,
            KeyRings.IS_EXPIRED,
            KeyRings.IS_REVOKED,
    };

    // do not pre-select revoked or expired keys
    static final String EMAIL_SEARCH_WHERE = Tables.KEYS + "." + KeychainContract.KeyRings.IS_REVOKED
            + " = 0 AND " + KeychainContract.KeyRings.IS_EXPIRED + " = 0";

    /**
     * Search database for key ids based on emails.
     *
     * @param encryptionUserIds
     * @return
     */
    private Intent getKeyIdsFromEmails(Intent data, String[] encryptionUserIds) {
        boolean noUserIdsCheck = (encryptionUserIds == null || encryptionUserIds.length == 0);
        boolean missingUserIdsCheck = false;
        boolean duplicateUserIdsCheck = false;

        ArrayList<Long> keyIds = new ArrayList<>();
        ArrayList<String> missingUserIds = new ArrayList<>();
        ArrayList<String> duplicateUserIds = new ArrayList<>();
        if (!noUserIdsCheck) {
            for (String email : encryptionUserIds) {
                // try to find the key for this specific email
                Uri uri = KeyRings.buildUnifiedKeyRingsFindByEmailUri(email);
                Cursor cursor = getContentResolver().query(uri, EMAIL_SEARCH_PROJECTION, EMAIL_SEARCH_WHERE, null, null);
                try {
                    // result should be one entry containing the key id
                    if (cursor != null && cursor.moveToFirst()) {
                        long id = cursor.getLong(cursor.getColumnIndex(KeyRings.MASTER_KEY_ID));
                        keyIds.add(id);
                    } else {
                        missingUserIdsCheck = true;
                        missingUserIds.add(email);
                        Log.d(Constants.TAG, "user id missing");
                    }
                    // another entry for this email -> too keys with the same email inside user id
                    if (cursor != null && cursor.moveToNext()) {
                        duplicateUserIdsCheck = true;
                        duplicateUserIds.add(email);

                        // also pre-select
                        long id = cursor.getLong(cursor.getColumnIndex(KeyRings.MASTER_KEY_ID));
                        keyIds.add(id);
                        Log.d(Constants.TAG, "more than one user id with the same email");
                    }
                } finally {
                    if (cursor != null) {
                        cursor.close();
                    }
                }
            }
        }

        // convert ArrayList<Long> to long[]
        long[] keyIdsArray = new long[keyIds.size()];
        for (int i = 0; i < keyIdsArray.length; i++) {
            keyIdsArray[i] = keyIds.get(i);
        }

        if (noUserIdsCheck || missingUserIdsCheck || duplicateUserIdsCheck) {
            // allow the user to verify pub key selection

            Intent intent = new Intent(getBaseContext(), RemoteServiceActivity.class);
            intent.setAction(RemoteServiceActivity.ACTION_SELECT_PUB_KEYS);
            intent.putExtra(RemoteServiceActivity.EXTRA_SELECTED_MASTER_KEY_IDS, keyIdsArray);
            intent.putExtra(RemoteServiceActivity.EXTRA_NO_USER_IDS_CHECK, noUserIdsCheck);
            intent.putExtra(RemoteServiceActivity.EXTRA_MISSING_USER_IDS, missingUserIds);
            intent.putExtra(RemoteServiceActivity.EXTRA_DUPLICATE_USER_IDS, duplicateUserIds);
            intent.putExtra(RemoteServiceActivity.EXTRA_DATA, data);

            PendingIntent pi = PendingIntent.getActivity(getBaseContext(), 0,
                    intent,
                    PendingIntent.FLAG_CANCEL_CURRENT);

            // return PendingIntent to be executed by client
            Intent result = new Intent();
            result.putExtra(OpenPgpApi.RESULT_INTENT, pi);
            result.putExtra(OpenPgpApi.RESULT_CODE, OpenPgpApi.RESULT_CODE_USER_INTERACTION_REQUIRED);
            return result;
        } else {
            // everything was easy, we have exactly one key for every email

            if (keyIdsArray.length == 0) {
                Log.e(Constants.TAG, "keyIdsArray.length == 0, should never happen!");
            }

            Intent result = new Intent();
            result.putExtra(OpenPgpApi.RESULT_KEY_IDS, keyIdsArray);
            result.putExtra(OpenPgpApi.RESULT_CODE, OpenPgpApi.RESULT_CODE_SUCCESS);
            return result;
        }
    }

    private Intent getNfcSignIntent(Intent data, long keyId, String pin, byte[] hashToSign, int hashAlgo) {
        // build PendingIntent for Yubikey NFC operations
        Intent intent = new Intent(getBaseContext(), NfcActivity.class);
        intent.setAction(NfcActivity.ACTION_SIGN_HASH);
        // pass params through to activity that it can be returned again later to repeat pgp operation
        intent.putExtra(NfcActivity.EXTRA_DATA, data);
        intent.putExtra(NfcActivity.EXTRA_PIN, pin);
        intent.putExtra(NfcActivity.EXTRA_KEY_ID, keyId);

        intent.putExtra(NfcActivity.EXTRA_NFC_HASH_TO_SIGN, hashToSign);
        intent.putExtra(NfcActivity.EXTRA_NFC_HASH_ALGO, hashAlgo);
        PendingIntent pi = PendingIntent.getActivity(getBaseContext(), 0,
                intent,
                PendingIntent.FLAG_CANCEL_CURRENT);

        // return PendingIntent to be executed by client
        Intent result = new Intent();
        result.putExtra(OpenPgpApi.RESULT_INTENT, pi);
        result.putExtra(OpenPgpApi.RESULT_CODE, OpenPgpApi.RESULT_CODE_USER_INTERACTION_REQUIRED);
        return result;
    }

    private Intent getNfcDecryptIntent(Intent data, long subKeyId, String pin, byte[] encryptedSessionKey) {
        // build PendingIntent for Yubikey NFC operations
        Intent intent = new Intent(getBaseContext(), NfcActivity.class);
        intent.setAction(NfcActivity.ACTION_DECRYPT_SESSION_KEY);
        // pass params through to activity that it can be returned again later to repeat pgp operation
        intent.putExtra(NfcActivity.EXTRA_DATA, data);
        intent.putExtra(NfcActivity.EXTRA_PIN, pin);
        intent.putExtra(NfcActivity.EXTRA_KEY_ID, subKeyId);

        intent.putExtra(NfcActivity.EXTRA_NFC_ENC_SESSION_KEY, encryptedSessionKey);
        PendingIntent pi = PendingIntent.getActivity(getBaseContext(), 0,
                intent,
                PendingIntent.FLAG_CANCEL_CURRENT);

        // return PendingIntent to be executed by client
        Intent result = new Intent();
        result.putExtra(OpenPgpApi.RESULT_INTENT, pi);
        result.putExtra(OpenPgpApi.RESULT_CODE, OpenPgpApi.RESULT_CODE_USER_INTERACTION_REQUIRED);
        return result;
    }

    private Intent getPassphraseIntent(Intent data, long keyId) {
        // build PendingIntent for passphrase input
        Intent intent = new Intent(getBaseContext(), PassphraseDialogActivity.class);
        intent.putExtra(PassphraseDialogActivity.EXTRA_SUBKEY_ID, keyId);
        // pass params through to activity that it can be returned again later to repeat pgp operation
        intent.putExtra(PassphraseDialogActivity.EXTRA_DATA, data);
        PendingIntent pi = PendingIntent.getActivity(getBaseContext(), 0,
                intent,
                PendingIntent.FLAG_CANCEL_CURRENT);

        // return PendingIntent to be executed by client
        Intent result = new Intent();
        result.putExtra(OpenPgpApi.RESULT_INTENT, pi);
        result.putExtra(OpenPgpApi.RESULT_CODE, OpenPgpApi.RESULT_CODE_USER_INTERACTION_REQUIRED);
        return result;
    }

    private Intent signImpl(Intent data, ParcelFileDescriptor input,
                            ParcelFileDescriptor output, AccountSettings accSettings,
                            boolean cleartextSign) {
        try {
            boolean asciiArmor = cleartextSign || data.getBooleanExtra(OpenPgpApi.EXTRA_REQUEST_ASCII_ARMOR, true);

            byte[] nfcSignedHash = data.getByteArrayExtra(OpenPgpApi.EXTRA_NFC_SIGNED_HASH);
            if (nfcSignedHash != null) {
                Log.d(Constants.TAG, "nfcSignedHash:" + Hex.toHexString(nfcSignedHash));
            } else {
                Log.d(Constants.TAG, "nfcSignedHash: null");
            }

            // carefully: only set if timestamp exists
            Date nfcCreationDate = null;
            long nfcCreationTimestamp = data.getLongExtra(OpenPgpApi.EXTRA_NFC_SIG_CREATION_TIMESTAMP, -1);
            Log.d(Constants.TAG, "nfcCreationTimestamp: " + nfcCreationTimestamp);
            if (nfcCreationTimestamp != -1) {
                nfcCreationDate = new Date(nfcCreationTimestamp);
            }

            // Get Input- and OutputStream from ParcelFileDescriptor
            InputStream is = new ParcelFileDescriptor.AutoCloseInputStream(input);
            OutputStream os = null;
            if (cleartextSign) {
                // output stream only needed for cleartext signatures,
                // detached signatures are returned as extra
                os = new ParcelFileDescriptor.AutoCloseOutputStream(output);
            }
            try {
                long inputLength = is.available();
                InputData inputData = new InputData(is, inputLength);

                // Find the appropriate subkey to sign with
                long sigSubKeyId;
                try {
                    CachedPublicKeyRing signingRing =
                            new ProviderHelper(this).getCachedPublicKeyRing(accSettings.getKeyId());
                    sigSubKeyId = signingRing.getSecretSignId();
                } catch (PgpKeyNotFoundException e) {
                    // secret key that is set for this account is deleted?
                    // show account config again!
                    return getCreateAccountIntent(data, getAccountName(data));
                }

                // get passphrase from cache, if key has "no" passphrase, this returns an empty String
                String passphrase;
                if (data.hasExtra(OpenPgpApi.EXTRA_PASSPHRASE)) {
                    passphrase = data.getStringExtra(OpenPgpApi.EXTRA_PASSPHRASE);
                } else {
                    try {
                        passphrase = PassphraseCacheService.getCachedPassphrase(getContext(),
                                accSettings.getKeyId(), sigSubKeyId);
                    } catch (PassphraseCacheService.KeyNotFoundException e) {
                        // should happen earlier, but return again here if it happens
                        return getCreateAccountIntent(data, getAccountName(data));
                    }
                }
                if (passphrase == null) {
                    // get PendingIntent for passphrase input, add it to given params and return to client
                    return getPassphraseIntent(data, sigSubKeyId);
                }

                // sign-only
                PgpSignEncrypt.Builder builder = new PgpSignEncrypt.Builder(
                        this, new ProviderHelper(getContext()), null,
                        inputData, os
                );
                builder.setEnableAsciiArmorOutput(asciiArmor)
                        .setCleartextSignature(cleartextSign)
                        .setDetachedSignature(!cleartextSign)
                        .setVersionHeader(PgpHelper.getVersionForHeader(this))
                        .setSignatureHashAlgorithm(accSettings.getHashAlgorithm())
                        .setSignatureMasterKeyId(accSettings.getKeyId())
                        .setSignatureSubKeyId(sigSubKeyId)
                        .setSignaturePassphrase(passphrase)
                        .setNfcState(nfcSignedHash, nfcCreationDate);

                // execute PGP operation!
                SignEncryptResult pgpResult = builder.build().execute();

                if (pgpResult.isPending()) {
                    if ((pgpResult.getResult() & SignEncryptResult.RESULT_PENDING_PASSPHRASE) ==
                            SignEncryptResult.RESULT_PENDING_PASSPHRASE) {
                        return getPassphraseIntent(data, pgpResult.getKeyIdPassphraseNeeded());
                    } else if ((pgpResult.getResult() & SignEncryptResult.RESULT_PENDING_NFC) ==
                            SignEncryptResult.RESULT_PENDING_NFC) {
                        // return PendingIntent to execute NFC activity
                        // pass through the signature creation timestamp to be used again on second execution
                        // of PgpSignEncrypt when we have the signed hash!
                        data.putExtra(OpenPgpApi.EXTRA_NFC_SIG_CREATION_TIMESTAMP, pgpResult.getNfcTimestamp().getTime());
                        return getNfcSignIntent(data, pgpResult.getNfcKeyId(), pgpResult.getNfcPassphrase(), pgpResult.getNfcHash(), pgpResult.getNfcAlgo());
                    } else {
                        throw new PgpGeneralException(
                                "Encountered unhandled type of pending action not supported by API!");
                    }
                } else if (pgpResult.success()) {
                    Intent result = new Intent();
                    if (!cleartextSign) {
                        result.putExtra(OpenPgpApi.RESULT_DETACHED_SIGNATURE, pgpResult.getDetachedSignature());
                    }
                    result.putExtra(OpenPgpApi.RESULT_CODE, OpenPgpApi.RESULT_CODE_SUCCESS);
                    return result;
                } else {
                    LogEntryParcel errorMsg = pgpResult.getLog().getLast();
                    throw new Exception(getString(errorMsg.mType.getMsgId()));
                }
            } finally {
                is.close();
                if (os != null) {
                    os.close();
                }
            }
        } catch (Exception e) {
            Log.d(Constants.TAG, "signImpl", e);
            Intent result = new Intent();
            result.putExtra(OpenPgpApi.RESULT_ERROR,
                    new OpenPgpError(OpenPgpError.GENERIC_ERROR, e.getMessage()));
            result.putExtra(OpenPgpApi.RESULT_CODE, OpenPgpApi.RESULT_CODE_ERROR);
            return result;
        }
    }

    private Intent encryptAndSignImpl(Intent data, ParcelFileDescriptor input,
                                      ParcelFileDescriptor output, AccountSettings accSettings,
                                      boolean sign) {
        try {
            boolean asciiArmor = data.getBooleanExtra(OpenPgpApi.EXTRA_REQUEST_ASCII_ARMOR, true);
            String originalFilename = data.getStringExtra(OpenPgpApi.EXTRA_ORIGINAL_FILENAME);
            if (originalFilename == null) {
                originalFilename = "";
            }

            // first try to get key ids from non-ambiguous key id extra
            long[] keyIds = data.getLongArrayExtra(OpenPgpApi.EXTRA_KEY_IDS);
            if (keyIds == null) {
                // get key ids based on given user ids
                String[] userIds = data.getStringArrayExtra(OpenPgpApi.EXTRA_USER_IDS);
                // give params through to activity...
                Intent result = getKeyIdsFromEmails(data, userIds);

                if (result.getIntExtra(OpenPgpApi.RESULT_CODE, 0) == OpenPgpApi.RESULT_CODE_SUCCESS) {
                    keyIds = result.getLongArrayExtra(OpenPgpApi.RESULT_KEY_IDS);
                } else {
                    // if not success -> result contains a PendingIntent for user interaction
                    return result;
                }
            }

            // build InputData and write into OutputStream
            // Get Input- and OutputStream from ParcelFileDescriptor
            InputStream is = new ParcelFileDescriptor.AutoCloseInputStream(input);
            OutputStream os = new ParcelFileDescriptor.AutoCloseOutputStream(output);
            try {
                long inputLength = is.available();
                InputData inputData = new InputData(is, inputLength);

                PgpSignEncrypt.Builder builder = new PgpSignEncrypt.Builder(
                        this, new ProviderHelper(getContext()), null, inputData, os
                );
                builder.setEnableAsciiArmorOutput(asciiArmor)
                        .setVersionHeader(PgpHelper.getVersionForHeader(this))
                        .setCompressionId(accSettings.getCompression())
                        .setSymmetricEncryptionAlgorithm(accSettings.getEncryptionAlgorithm())
                        .setEncryptionMasterKeyIds(keyIds)
                        .setFailOnMissingEncryptionKeyIds(true)
                        .setOriginalFilename(originalFilename)
                        .setAdditionalEncryptId(accSettings.getKeyId()); // add acc key for encryption

                if (sign) {

                    // Find the appropriate subkey to sign with
                    long sigSubKeyId;
                    try {
                        CachedPublicKeyRing signingRing =
                                new ProviderHelper(this).getCachedPublicKeyRing(accSettings.getKeyId());
                        sigSubKeyId = signingRing.getSecretSignId();
                    } catch (PgpKeyNotFoundException e) {
                        // secret key that is set for this account is deleted?
                        // show account config again!
                        return getCreateAccountIntent(data, getAccountName(data));
                    }

                    String passphrase;
                    if (data.hasExtra(OpenPgpApi.EXTRA_PASSPHRASE)) {
                        passphrase = data.getStringExtra(OpenPgpApi.EXTRA_PASSPHRASE);
                    } else {
                        passphrase = PassphraseCacheService.getCachedPassphrase(getContext(),
                                accSettings.getKeyId(), sigSubKeyId);
                    }
                    if (passphrase == null) {
                        // get PendingIntent for passphrase input, add it to given params and return to client
                        return getPassphraseIntent(data, sigSubKeyId);
                    }

                    byte[] nfcSignedHash = data.getByteArrayExtra(OpenPgpApi.EXTRA_NFC_SIGNED_HASH);
                    // carefully: only set if timestamp exists
                    Date nfcCreationDate = null;
                    long nfcCreationTimestamp = data.getLongExtra(OpenPgpApi.EXTRA_NFC_SIG_CREATION_TIMESTAMP, -1);
                    if (nfcCreationTimestamp != -1) {
                        nfcCreationDate = new Date(nfcCreationTimestamp);
                    }

                    // sign and encrypt
                    builder.setSignatureHashAlgorithm(accSettings.getHashAlgorithm())
                            .setSignatureMasterKeyId(accSettings.getKeyId())
                            .setSignatureSubKeyId(sigSubKeyId)
                            .setSignaturePassphrase(passphrase)
                            .setNfcState(nfcSignedHash, nfcCreationDate);
                }

                // execute PGP operation!
                SignEncryptResult pgpResult = builder.build().execute();

                if (pgpResult.isPending()) {
                    if ((pgpResult.getResult() & SignEncryptResult.RESULT_PENDING_PASSPHRASE) ==
                            SignEncryptResult.RESULT_PENDING_PASSPHRASE) {
                        return getPassphraseIntent(data, pgpResult.getKeyIdPassphraseNeeded());
                    } else if ((pgpResult.getResult() & SignEncryptResult.RESULT_PENDING_NFC) ==
                            SignEncryptResult.RESULT_PENDING_NFC) {
                        // return PendingIntent to execute NFC activity
                        // pass through the signature creation timestamp to be used again on second execution
                        // of PgpSignEncrypt when we have the signed hash!
                        data.putExtra(OpenPgpApi.EXTRA_NFC_SIG_CREATION_TIMESTAMP, pgpResult.getNfcTimestamp().getTime());
                        return getNfcSignIntent(data, pgpResult.getNfcKeyId(), pgpResult.getNfcPassphrase(), pgpResult.getNfcHash(), pgpResult.getNfcAlgo());
                    } else {
                        throw new PgpGeneralException(
                                "Encountered unhandled type of pending action not supported by API!");
                    }
                } else if (pgpResult.success()) {
                    Intent result = new Intent();
                    result.putExtra(OpenPgpApi.RESULT_CODE, OpenPgpApi.RESULT_CODE_SUCCESS);
                    return result;
                } else {
                    LogEntryParcel errorMsg = pgpResult.getLog().getLast();
                    throw new Exception(getString(errorMsg.mType.getMsgId()));
                }

            } finally {
                is.close();
                os.close();
            }
        } catch (Exception e) {
            Log.d(Constants.TAG, "encryptAndSignImpl", e);
            Intent result = new Intent();
            result.putExtra(OpenPgpApi.RESULT_ERROR,
                    new OpenPgpError(OpenPgpError.GENERIC_ERROR, e.getMessage()));
            result.putExtra(OpenPgpApi.RESULT_CODE, OpenPgpApi.RESULT_CODE_ERROR);
            return result;
        }
    }

    private Intent decryptAndVerifyImpl(Intent data, ParcelFileDescriptor input,
                                        ParcelFileDescriptor output, Set<Long> allowedKeyIds,
                                        boolean decryptMetadataOnly) {
        try {
            // Get Input- and OutputStream from ParcelFileDescriptor
            InputStream is = new ParcelFileDescriptor.AutoCloseInputStream(input);

            OutputStream os;
            if (decryptMetadataOnly) {
                os = null;
            } else {
                os = new ParcelFileDescriptor.AutoCloseOutputStream(output);
            }

            try {
                String passphrase = data.getStringExtra(OpenPgpApi.EXTRA_PASSPHRASE);
                long inputLength = is.available();
                InputData inputData = new InputData(is, inputLength);

                PgpDecryptVerify.Builder builder = new PgpDecryptVerify.Builder(
                        this, new ProviderHelper(getContext()), null, inputData, os
                );

                byte[] nfcDecryptedSessionKey = data.getByteArrayExtra(OpenPgpApi.EXTRA_NFC_DECRYPTED_SESSION_KEY);

                // allow only private keys associated with accounts of this app
                // no support for symmetric encryption
                builder.setPassphrase(passphrase)
                        .setAllowSymmetricDecryption(false)
                        .setAllowedKeyIds(allowedKeyIds)
                        .setDecryptMetadataOnly(decryptMetadataOnly)
                        .setNfcState(nfcDecryptedSessionKey);

                // TODO: currently does not support binary signed-only content
                DecryptVerifyResult pgpResult = builder.build().execute();

                if (pgpResult.isPending()) {
                    if ((pgpResult.getResult() & DecryptVerifyResult.RESULT_PENDING_ASYM_PASSPHRASE) ==
                            DecryptVerifyResult.RESULT_PENDING_ASYM_PASSPHRASE) {
                        return getPassphraseIntent(data, pgpResult.getKeyIdPassphraseNeeded());
                    } else if ((pgpResult.getResult() & DecryptVerifyResult.RESULT_PENDING_SYM_PASSPHRASE) ==
                            DecryptVerifyResult.RESULT_PENDING_SYM_PASSPHRASE) {
                        throw new PgpGeneralException(
                                "Decryption of symmetric content not supported by API!");
                    } else if ((pgpResult.getResult() & DecryptVerifyResult.RESULT_PENDING_NFC) ==
                            DecryptVerifyResult.RESULT_PENDING_NFC) {
                        return getNfcDecryptIntent(
                                data, pgpResult.getNfcSubKeyId(), pgpResult.getNfcPassphrase(), pgpResult.getNfcEncryptedSessionKey());
                    } else {
                        throw new PgpGeneralException(
                                "Encountered unhandled type of pending action not supported by API!");
                    }
                } else if (pgpResult.success()) {
                    Intent result = new Intent();

                    OpenPgpSignatureResult signatureResult = pgpResult.getSignatureResult();
                    if (signatureResult != null) {
                        result.putExtra(OpenPgpApi.RESULT_SIGNATURE, signatureResult);

                        if (data.getIntExtra(OpenPgpApi.EXTRA_API_VERSION, -1) < 5) {
                            // SIGNATURE_KEY_REVOKED and SIGNATURE_KEY_EXPIRED have been added in version 5
                            if (signatureResult.getStatus() == OpenPgpSignatureResult.SIGNATURE_KEY_REVOKED
                                    || signatureResult.getStatus() == OpenPgpSignatureResult.SIGNATURE_KEY_EXPIRED) {
                                signatureResult.setStatus(OpenPgpSignatureResult.SIGNATURE_ERROR);
                            }
                        }

                        if (signatureResult.getStatus() == OpenPgpSignatureResult.SIGNATURE_KEY_MISSING) {
                            // If signature is unknown we return an _additional_ PendingIntent
                            // to retrieve the missing key
                            Intent intent = new Intent(getBaseContext(), ImportKeysActivity.class);
                            intent.setAction(ImportKeysActivity.ACTION_IMPORT_KEY_FROM_KEYSERVER_AND_RETURN_TO_SERVICE);
                            intent.putExtra(ImportKeysActivity.EXTRA_KEY_ID, signatureResult.getKeyId());
                            intent.putExtra(ImportKeysActivity.EXTRA_PENDING_INTENT_DATA, data);

                            PendingIntent pi = PendingIntent.getActivity(getBaseContext(), 0,
                                    intent,
                                    PendingIntent.FLAG_CANCEL_CURRENT);

                            result.putExtra(OpenPgpApi.RESULT_INTENT, pi);
                        }
                    }

                    if (data.getIntExtra(OpenPgpApi.EXTRA_API_VERSION, -1) >= 4) {
                        OpenPgpMetadata metadata = pgpResult.getDecryptMetadata();
                        if (metadata != null) {
                            result.putExtra(OpenPgpApi.RESULT_METADATA, metadata);
                        }
                    }

<<<<<<< HEAD
                    result.putExtra(OpenPgpApi.RESULT_CODE, OpenPgpApi.RESULT_CODE_SUCCESS);
                    return result;
=======
                    String charset = pgpResult.getCharset();
                    if (charset != null) {
                        result.putExtra(OpenPgpApi.RESULT_CHARSET, charset);
                    }

>>>>>>> e77f9a53
                } else {
                    LogEntryParcel errorMsg = pgpResult.getLog().getLast();
                    throw new Exception(getString(errorMsg.mType.getMsgId()));
                }
            } finally {
                is.close();
                if (os != null) {
                    os.close();
                }
            }
        } catch (Exception e) {
            Log.d(Constants.TAG, "decryptAndVerifyImpl", e);
            Intent result = new Intent();
            result.putExtra(OpenPgpApi.RESULT_ERROR,
                    new OpenPgpError(OpenPgpError.GENERIC_ERROR, e.getMessage()));
            result.putExtra(OpenPgpApi.RESULT_CODE, OpenPgpApi.RESULT_CODE_ERROR);
            return result;
        }
    }

    private Intent getKeyImpl(Intent data) {
        try {
            long masterKeyId = data.getLongExtra(OpenPgpApi.EXTRA_KEY_ID, 0);

            try {
                // try to find key, throws NotFoundException if not in db!
                mProviderHelper.getCanonicalizedPublicKeyRing(masterKeyId);

                Intent result = new Intent();
                result.putExtra(OpenPgpApi.RESULT_CODE, OpenPgpApi.RESULT_CODE_SUCCESS);

                // also return PendingIntent that opens the key view activity
                Intent intent = new Intent(getBaseContext(), ViewKeyActivity.class);
                intent.setData(KeyRings.buildGenericKeyRingUri(masterKeyId));

                PendingIntent pi = PendingIntent.getActivity(getBaseContext(), 0,
                        intent,
                        PendingIntent.FLAG_CANCEL_CURRENT);

                result.putExtra(OpenPgpApi.RESULT_INTENT, pi);

                return result;
            } catch (ProviderHelper.NotFoundException e) {
                Intent result = new Intent();

                // If keys are not in db we return an additional PendingIntent
                // to retrieve the missing key
                Intent intent = new Intent(getBaseContext(), ImportKeysActivity.class);
                intent.setAction(ImportKeysActivity.ACTION_IMPORT_KEY_FROM_KEYSERVER_AND_RETURN_TO_SERVICE);
                intent.putExtra(ImportKeysActivity.EXTRA_KEY_ID, masterKeyId);
                intent.putExtra(ImportKeysActivity.EXTRA_PENDING_INTENT_DATA, data);

                PendingIntent pi = PendingIntent.getActivity(getBaseContext(), 0,
                        intent,
                        PendingIntent.FLAG_CANCEL_CURRENT);

                result.putExtra(OpenPgpApi.RESULT_INTENT, pi);
                result.putExtra(OpenPgpApi.RESULT_CODE, OpenPgpApi.RESULT_CODE_USER_INTERACTION_REQUIRED);
                return result;
            }
        } catch (Exception e) {
            Log.d(Constants.TAG, "getKeyImpl", e);
            Intent result = new Intent();
            result.putExtra(OpenPgpApi.RESULT_ERROR,
                    new OpenPgpError(OpenPgpError.GENERIC_ERROR, e.getMessage()));
            result.putExtra(OpenPgpApi.RESULT_CODE, OpenPgpApi.RESULT_CODE_ERROR);
            return result;
        }
    }

    private Intent getKeyIdsImpl(Intent data) {
        // if data already contains key ids extra GET_KEY_IDS has been executed again
        // after user interaction. Then, we just need to return the array again!
        if (data.hasExtra(OpenPgpApi.EXTRA_KEY_IDS)) {
            long[] keyIdsArray = data.getLongArrayExtra(OpenPgpApi.EXTRA_KEY_IDS);

            Intent result = new Intent();
            result.putExtra(OpenPgpApi.RESULT_KEY_IDS, keyIdsArray);
            result.putExtra(OpenPgpApi.RESULT_CODE, OpenPgpApi.RESULT_CODE_SUCCESS);
            return result;
        } else {
            // get key ids based on given user ids
            String[] userIds = data.getStringArrayExtra(OpenPgpApi.EXTRA_USER_IDS);
            return getKeyIdsFromEmails(data, userIds);
        }
    }

    /**
     * Check requirements:
     * - params != null
     * - has supported API version
     * - is allowed to call the service (access has been granted)
     *
     * @param data
     * @return null if everything is okay, or a Bundle with an error/PendingIntent
     */
    private Intent checkRequirements(Intent data) {
        // params Bundle is required!
        if (data == null) {
            Intent result = new Intent();
            OpenPgpError error = new OpenPgpError(OpenPgpError.GENERIC_ERROR, "params Bundle required!");
            result.putExtra(OpenPgpApi.RESULT_ERROR, error);
            result.putExtra(OpenPgpApi.RESULT_CODE, OpenPgpApi.RESULT_CODE_ERROR);
            return result;
        }

        // version code is required and needs to correspond to version code of service!
        // History of versions in org.openintents.openpgp.util.OpenPgpApi
        // we support 3, 4, 5
        if (data.getIntExtra(OpenPgpApi.EXTRA_API_VERSION, -1) != 3
                && data.getIntExtra(OpenPgpApi.EXTRA_API_VERSION, -1) != 4
                && data.getIntExtra(OpenPgpApi.EXTRA_API_VERSION, -1) != 5) {
            Intent result = new Intent();
            OpenPgpError error = new OpenPgpError
                    (OpenPgpError.INCOMPATIBLE_API_VERSIONS, "Incompatible API versions!\n"
                            + "used API version: " + data.getIntExtra(OpenPgpApi.EXTRA_API_VERSION, -1) + "\n"
                            + "supported API versions: 3, 4");
            result.putExtra(OpenPgpApi.RESULT_ERROR, error);
            result.putExtra(OpenPgpApi.RESULT_CODE, OpenPgpApi.RESULT_CODE_ERROR);
            return result;
        }

        // check if caller is allowed to access openpgp keychain
        Intent result = isAllowed(data);
        if (result != null) {
            return result;
        }

        return null;
    }

    private String getAccountName(Intent data) {
        String accName = data.getStringExtra(OpenPgpApi.EXTRA_ACCOUNT_NAME);
        // if no account name is given use name "default"
        if (TextUtils.isEmpty(accName)) {
            accName = "default";
        }
        Log.d(Constants.TAG, "accName: " + accName);
        return accName;
    }

    // TODO: multi-threading
    private final IOpenPgpService.Stub mBinder = new IOpenPgpService.Stub() {

        @Override
        public Intent execute(Intent data, ParcelFileDescriptor input, ParcelFileDescriptor output) {
            Intent errorResult = checkRequirements(data);
            if (errorResult != null) {
                return errorResult;
            }

            String accName = getAccountName(data);
            final AccountSettings accSettings = getAccSettings(accName);
            if (accSettings == null) {
                return getCreateAccountIntent(data, accName);
            }

            String action = data.getAction();
            if (OpenPgpApi.ACTION_CLEARTEXT_SIGN.equals(action)) {
                return signImpl(data, input, output, accSettings, true);
            } else if (OpenPgpApi.ACTION_SIGN.equals(action)) {
                // DEPRECATED: same as ACTION_CLEARTEXT_SIGN
                Log.w(Constants.TAG, "You are using a deprecated API call, please use ACTION_CLEARTEXT_SIGN instead of ACTION_SIGN!");
                return signImpl(data, input, output, accSettings, true);
            } else if (OpenPgpApi.ACTION_DETACHED_SIGN.equals(action)) {
                return signImpl(data, input, output, accSettings, false);
            } else if (OpenPgpApi.ACTION_ENCRYPT.equals(action)) {
                return encryptAndSignImpl(data, input, output, accSettings, false);
            } else if (OpenPgpApi.ACTION_SIGN_AND_ENCRYPT.equals(action)) {
                return encryptAndSignImpl(data, input, output, accSettings, true);
            } else if (OpenPgpApi.ACTION_DECRYPT_VERIFY.equals(action)) {
                String currentPkg = getCurrentCallingPackage();
                Set<Long> allowedKeyIds =
                        mProviderHelper.getAllKeyIdsForApp(
                                ApiAccounts.buildBaseUri(currentPkg));
                return decryptAndVerifyImpl(data, input, output, allowedKeyIds, false);
            } else if (OpenPgpApi.ACTION_DECRYPT_METADATA.equals(action)) {
                String currentPkg = getCurrentCallingPackage();
                Set<Long> allowedKeyIds =
                        mProviderHelper.getAllKeyIdsForApp(
                                ApiAccounts.buildBaseUri(currentPkg));
                return decryptAndVerifyImpl(data, input, output, allowedKeyIds, true);
            } else if (OpenPgpApi.ACTION_GET_KEY.equals(action)) {
                return getKeyImpl(data);
            } else if (OpenPgpApi.ACTION_GET_KEY_IDS.equals(action)) {
                return getKeyIdsImpl(data);
            } else {
                return null;
            }
        }

    };

    @Override
    public IBinder onBind(Intent intent) {
        return mBinder;
    }

}<|MERGE_RESOLUTION|>--- conflicted
+++ resolved
@@ -563,16 +563,13 @@
                         }
                     }
 
-<<<<<<< HEAD
-                    result.putExtra(OpenPgpApi.RESULT_CODE, OpenPgpApi.RESULT_CODE_SUCCESS);
-                    return result;
-=======
                     String charset = pgpResult.getCharset();
                     if (charset != null) {
                         result.putExtra(OpenPgpApi.RESULT_CHARSET, charset);
                     }
 
->>>>>>> e77f9a53
+                    result.putExtra(OpenPgpApi.RESULT_CODE, OpenPgpApi.RESULT_CODE_SUCCESS);
+                    return result;
                 } else {
                     LogEntryParcel errorMsg = pgpResult.getLog().getLast();
                     throw new Exception(getString(errorMsg.mType.getMsgId()));
