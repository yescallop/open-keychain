/*
 * Copyright (C) 2012-2014 Dominik Schürmann <dominik@dominikschuermann.de>
 *
 * This program is free software: you can redistribute it and/or modify
 * it under the terms of the GNU General Public License as published by
 * the Free Software Foundation, either version 3 of the License, or
 * (at your option) any later version.
 *
 * This program is distributed in the hope that it will be useful,
 * but WITHOUT ANY WARRANTY; without even the implied warranty of
 * MERCHANTABILITY or FITNESS FOR A PARTICULAR PURPOSE.  See the
 * GNU General Public License for more details.
 *
 * You should have received a copy of the GNU General Public License
 * along with this program.  If not, see <http://www.gnu.org/licenses/>.
 */

package org.sufficientlysecure.keychain.ui.adapter;

import android.content.Context;
import android.database.Cursor;
import android.support.v4.widget.CursorAdapter;
import android.text.format.DateUtils;
import android.view.LayoutInflater;
import android.view.View;
import android.view.ViewGroup;
import android.widget.CheckBox;
import android.widget.ImageView;
import android.widget.ListView;
import android.widget.TextView;

import org.sufficientlysecure.keychain.R;
import org.sufficientlysecure.keychain.pgp.KeyRing;
import org.sufficientlysecure.keychain.provider.KeychainContract.KeyRings;
import org.sufficientlysecure.keychain.ui.util.Highlighter;
import org.sufficientlysecure.keychain.ui.util.KeyFormattingUtils;
import org.sufficientlysecure.keychain.ui.util.KeyFormattingUtils.State;


/**
 * Yes this class is abstract!
 */
abstract public class SelectKeyCursorAdapter extends CursorAdapter {

    private String mQuery;
    private LayoutInflater mInflater;

    protected int mIndexUserId, mIndexMasterKeyId, mIndexIsExpiry, mIndexIsRevoked,
            mIndexDuplicateUserId, mIndexCreation;

    public SelectKeyCursorAdapter(Context context, Cursor c, int flags, ListView listView) {
        super(context, c, flags);
        mInflater = LayoutInflater.from(context);
        initIndex(c);
    }

    public void setSearchQuery(String query) {
        mQuery = query;
    }

    @Override
    public Cursor swapCursor(Cursor newCursor) {
        initIndex(newCursor);

        return super.swapCursor(newCursor);
    }

    /**
     * Get column indexes for performance reasons just once in constructor and swapCursor. For a
     * performance comparison see http://stackoverflow.com/a/17999582
     *
     * @param cursor
     */
    protected void initIndex(Cursor cursor) {
        if (cursor != null) {
            mIndexUserId = cursor.getColumnIndexOrThrow(KeyRings.USER_ID);
            mIndexMasterKeyId = cursor.getColumnIndexOrThrow(KeyRings.MASTER_KEY_ID);
            mIndexIsExpiry = cursor.getColumnIndexOrThrow(KeyRings.IS_EXPIRED);
            mIndexIsRevoked = cursor.getColumnIndexOrThrow(KeyRings.IS_REVOKED);
            mIndexDuplicateUserId = cursor.getColumnIndexOrThrow(KeyRings.HAS_DUPLICATE_USER_ID);
            mIndexCreation = cursor.getColumnIndexOrThrow(KeyRings.CREATION);
        }
    }

    public String getUserId(int position) {
        mCursor.moveToPosition(position);
        return mCursor.getString(mIndexUserId);
    }

    public long getMasterKeyId(int position) {
        mCursor.moveToPosition(position);
        return mCursor.getLong(mIndexMasterKeyId);
    }

    public static class ViewHolderItem {
        public View view;
        public TextView mainUserId, mainUserIdRest, creation;
        public ImageView statusIcon;
        public CheckBox selected;

        public void setEnabled(boolean enabled) {
            view.setEnabled(enabled);
            selected.setEnabled(enabled);
            mainUserId.setEnabled(enabled);
            mainUserIdRest.setEnabled(enabled);
            creation.setEnabled(enabled);
            statusIcon.setEnabled(enabled);

            // Sorta special: We set an item as clickable to disable it in the ListView. This works
            // because the list item will handle the clicks itself (which is a nop)
            view.setClickable(!enabled);
        }
    }

    @Override
    public void bindView(View view, Context context, Cursor cursor) {
        Highlighter highlighter = new Highlighter(context, mQuery);
        ViewHolderItem h = (ViewHolderItem) view.getTag();

        String userId = cursor.getString(mIndexUserId);
        KeyRing.UserId userIdSplit = KeyRing.splitUserId(userId);

        if (userIdSplit.name != null) {
            h.mainUserId.setText(highlighter.highlight(userIdSplit.name));
        } else {
            h.mainUserId.setText(R.string.user_id_no_name);
        }
        if (userIdSplit.email != null) {
            h.mainUserIdRest.setVisibility(View.VISIBLE);
            h.mainUserIdRest.setText(highlighter.highlight(userIdSplit.email));
        } else {
            h.mainUserIdRest.setVisibility(View.GONE);
        }

        boolean duplicate = cursor.getLong(mIndexDuplicateUserId) > 0;
        if (duplicate) {
            String dateTime = DateUtils.formatDateTime(context,
                    cursor.getLong(mIndexCreation) * 1000,
                    DateUtils.FORMAT_SHOW_DATE
<<<<<<< HEAD
                            | DateUtils.FORMAT_SHOW_TIME
                            | DateUtils.FORMAT_SHOW_YEAR
                            | DateUtils.FORMAT_ABBREV_MONTH);

            h.creation.setText(context.getString(R.string.label_creation, dateTime));
=======
                            | DateUtils.FORMAT_SHOW_YEAR
                            | DateUtils.FORMAT_ABBREV_MONTH);

            h.creation.setText(context.getString(R.string.label_key_created, dateTime));
>>>>>>> 5c44f840
            h.creation.setVisibility(View.VISIBLE);
        } else {
            h.creation.setVisibility(View.GONE);
        }

        boolean enabled;
        if (cursor.getInt(mIndexIsRevoked) != 0) {
            h.statusIcon.setVisibility(View.VISIBLE);
            KeyFormattingUtils.setStatusImage(mContext, h.statusIcon, null, State.REVOKED, R.color.bg_gray);
            enabled = false;
        } else if (cursor.getInt(mIndexIsExpiry) != 0) {
            h.statusIcon.setVisibility(View.VISIBLE);
            KeyFormattingUtils.setStatusImage(mContext, h.statusIcon, null, State.EXPIRED, R.color.bg_gray);
            enabled = false;
        } else {
            h.statusIcon.setVisibility(View.GONE);
            enabled = true;
        }

        h.statusIcon.setTag(enabled);
    }

    @Override
    public View newView(Context context, Cursor cursor, ViewGroup parent) {
        View view = mInflater.inflate(R.layout.select_key_item, null);
        ViewHolderItem holder = new ViewHolderItem();
        holder.view = view;
        holder.mainUserId = (TextView) view.findViewById(R.id.select_key_item_name);
        holder.mainUserIdRest = (TextView) view.findViewById(R.id.select_key_item_email);
        holder.creation = (TextView) view.findViewById(R.id.select_key_item_creation);
        holder.statusIcon = (ImageView) view.findViewById(R.id.select_key_item_status_icon);
        holder.selected = (CheckBox) view.findViewById(R.id.selected);
        view.setTag(holder);
        return view;
    }
}<|MERGE_RESOLUTION|>--- conflicted
+++ resolved
@@ -137,18 +137,10 @@
             String dateTime = DateUtils.formatDateTime(context,
                     cursor.getLong(mIndexCreation) * 1000,
                     DateUtils.FORMAT_SHOW_DATE
-<<<<<<< HEAD
                             | DateUtils.FORMAT_SHOW_TIME
                             | DateUtils.FORMAT_SHOW_YEAR
                             | DateUtils.FORMAT_ABBREV_MONTH);
-
-            h.creation.setText(context.getString(R.string.label_creation, dateTime));
-=======
-                            | DateUtils.FORMAT_SHOW_YEAR
-                            | DateUtils.FORMAT_ABBREV_MONTH);
-
             h.creation.setText(context.getString(R.string.label_key_created, dateTime));
->>>>>>> 5c44f840
             h.creation.setVisibility(View.VISIBLE);
         } else {
             h.creation.setVisibility(View.GONE);
