--- conflicted
+++ resolved
@@ -126,168 +126,168 @@
             startActivity(viewIntent);
         }
     }
-<<<<<<< HEAD
-
-
-    /**
-     * Implements StickyListHeadersAdapter from library
-     */
-    private class CertListAdapter extends CursorAdapter implements StickyListHeadersAdapter {
-        private LayoutInflater mInflater;
-        private int mIndexMasterKeyId, mIndexUserId, mIndexRank;
-        private int mIndexSignerKeyId, mIndexSignerUserId;
-        private int mIndexVerified, mIndexType;
-
-        public CertListAdapter(Context context, Cursor c) {
-            super(context, c, 0);
-
-            mInflater = LayoutInflater.from(context);
-            initIndex(c);
-        }
-
-        @Override
-        public Cursor swapCursor(Cursor newCursor) {
-            initIndex(newCursor);
-
-            return super.swapCursor(newCursor);
-        }
-
-        /**
-         * Get column indexes for performance reasons just once in constructor and swapCursor. For a
-         * performance comparison see http://stackoverflow.com/a/17999582
-         *
-         * @param cursor
-         */
-        private void initIndex(Cursor cursor) {
-            if (cursor != null) {
-                mIndexMasterKeyId = cursor.getColumnIndexOrThrow(KeychainContract.Certs.MASTER_KEY_ID);
-                mIndexUserId = cursor.getColumnIndexOrThrow(KeychainContract.Certs.USER_ID);
-                mIndexRank = cursor.getColumnIndexOrThrow(KeychainContract.Certs.RANK);
-                mIndexType = cursor.getColumnIndexOrThrow(KeychainContract.Certs.TYPE);
-                mIndexVerified = cursor.getColumnIndexOrThrow(KeychainContract.Certs.VERIFIED);
-                mIndexSignerKeyId = cursor.getColumnIndexOrThrow(KeychainContract.Certs.KEY_ID_CERTIFIER);
-                mIndexSignerUserId = cursor.getColumnIndexOrThrow(KeychainContract.Certs.SIGNER_UID);
-            }
-        }
-
-        /**
-         * Bind cursor data to the item list view
-         * <p/>
-         * NOTE: CursorAdapter already implements the ViewHolder pattern in its getView() method.
-         * Thus no ViewHolder is required here.
-         */
-        @Override
-        public void bindView(View view, Context context, Cursor cursor) {
-
-            // set name and stuff, common to both key types
-            TextView wSignerKeyId = (TextView) view.findViewById(R.id.signerKeyId);
-            TextView wSignerName = (TextView) view.findViewById(R.id.signerName);
-            TextView wSignStatus = (TextView) view.findViewById(R.id.signStatus);
-
-            String signerKeyId = KeyFormattingUtils.beautifyKeyIdWithPrefix(
-                    cursor.getLong(mIndexSignerKeyId));
-            OpenPgpUtils.UserId userId = KeyRing.splitUserId(cursor.getString(mIndexSignerUserId));
-            if (userId.name != null) {
-                wSignerName.setText(userId.name);
-            } else {
-                wSignerName.setText(R.string.user_id_no_name);
-            }
-            wSignerKeyId.setText(signerKeyId);
-
-            switch (cursor.getInt(mIndexType)) {
-                case WrappedSignature.DEFAULT_CERTIFICATION: // 0x10
-                    wSignStatus.setText(R.string.cert_default);
-                    break;
-                case WrappedSignature.NO_CERTIFICATION: // 0x11
-                    wSignStatus.setText(R.string.cert_none);
-                    break;
-                case WrappedSignature.CASUAL_CERTIFICATION: // 0x12
-                    wSignStatus.setText(R.string.cert_casual);
-                    break;
-                case WrappedSignature.POSITIVE_CERTIFICATION: // 0x13
-                    wSignStatus.setText(R.string.cert_positive);
-                    break;
-                case WrappedSignature.CERTIFICATION_REVOCATION: // 0x30
-                    wSignStatus.setText(R.string.cert_revoke);
-                    break;
-            }
-
-
-            view.setTag(R.id.tag_mki, cursor.getLong(mIndexMasterKeyId));
-            view.setTag(R.id.tag_rank, cursor.getLong(mIndexRank));
-            view.setTag(R.id.tag_certifierId, cursor.getLong(mIndexSignerKeyId));
-        }
-
-        @Override
-        public View newView(Context context, Cursor cursor, ViewGroup parent) {
-            return mInflater.inflate(R.layout.view_key_adv_certs_item, parent, false);
-        }
-
-        /**
-         * Creates a new header view and binds the section headers to it. It uses the ViewHolder
-         * pattern. Most functionality is similar to getView() from Android's CursorAdapter.
-         * <p/>
-         * NOTE: The variables mDataValid and mCursor are available due to the super class
-         * CursorAdapter.
-         */
-        @Override
-        public View getHeaderView(int position, View convertView, ViewGroup parent) {
-            HeaderViewHolder holder;
-            if (convertView == null) {
-                holder = new HeaderViewHolder();
-                convertView = mInflater.inflate(R.layout.view_key_adv_certs_header, parent, false);
-                holder.text = (TextView) convertView.findViewById(R.id.stickylist_header_text);
-                holder.count = (TextView) convertView.findViewById(R.id.certs_num);
-                convertView.setTag(holder);
-            } else {
-                holder = (HeaderViewHolder) convertView.getTag();
-            }
-
-            if (!mDataValid) {
-                // no data available at this point
-                Log.d(Constants.TAG, "getHeaderView: No data available at this point!");
-                return convertView;
-            }
-
-            if (!mCursor.moveToPosition(position)) {
-                throw new IllegalStateException("couldn't move cursor to position " + position);
-            }
-
-            // set header text as first char in user id
-            String userId = mCursor.getString(mIndexUserId);
-            holder.text.setText(userId);
-            holder.count.setVisibility(View.GONE);
-            return convertView;
-        }
-
-        /**
-         * Header IDs should be static, position=1 should always return the same Id that is.
-         */
-        @Override
-        public long getHeaderId(int position) {
-            if (!mDataValid) {
-                // no data available at this point
-                Log.d(Constants.TAG, "getHeaderView: No data available at this point!");
-                return -1;
-            }
-
-            if (!mCursor.moveToPosition(position)) {
-                throw new IllegalStateException("couldn't move cursor to position " + position);
-            }
-
-            // otherwise, return the first character of the name as ID
-            return mCursor.getInt(mIndexRank);
-
-            // sort by the first four characters (should be enough I guess?)
-            // return ByteBuffer.wrap(userId.getBytes()).asLongBuffer().get(0);
-        }
-
-        class HeaderViewHolder {
-            TextView text;
-            TextView count;
-        }
-
-    }
-=======
->>>>>>> cc6f9037
+//<<<<<<< HEAD
+//
+//
+//    /**
+//     * Implements StickyListHeadersAdapter from library
+//     */
+//    private class CertListAdapter extends CursorAdapter implements StickyListHeadersAdapter {
+//        private LayoutInflater mInflater;
+//        private int mIndexMasterKeyId, mIndexUserId, mIndexRank;
+//        private int mIndexSignerKeyId, mIndexSignerUserId;
+//        private int mIndexVerified, mIndexType;
+//
+//        public CertListAdapter(Context context, Cursor c) {
+//            super(context, c, 0);
+//
+//            mInflater = LayoutInflater.from(context);
+//            initIndex(c);
+//        }
+//
+//        @Override
+//        public Cursor swapCursor(Cursor newCursor) {
+//            initIndex(newCursor);
+//
+//            return super.swapCursor(newCursor);
+//        }
+//
+//        /**
+//         * Get column indexes for performance reasons just once in constructor and swapCursor. For a
+//         * performance comparison see http://stackoverflow.com/a/17999582
+//         *
+//         * @param cursor
+//         */
+//        private void initIndex(Cursor cursor) {
+//            if (cursor != null) {
+//                mIndexMasterKeyId = cursor.getColumnIndexOrThrow(KeychainContract.Certs.MASTER_KEY_ID);
+//                mIndexUserId = cursor.getColumnIndexOrThrow(KeychainContract.Certs.USER_ID);
+//                mIndexRank = cursor.getColumnIndexOrThrow(KeychainContract.Certs.RANK);
+//                mIndexType = cursor.getColumnIndexOrThrow(KeychainContract.Certs.TYPE);
+//                mIndexVerified = cursor.getColumnIndexOrThrow(KeychainContract.Certs.VERIFIED);
+//                mIndexSignerKeyId = cursor.getColumnIndexOrThrow(KeychainContract.Certs.KEY_ID_CERTIFIER);
+//                mIndexSignerUserId = cursor.getColumnIndexOrThrow(KeychainContract.Certs.SIGNER_UID);
+//            }
+//        }
+//
+//        /**
+//         * Bind cursor data to the item list view
+//         * <p/>
+//         * NOTE: CursorAdapter already implements the ViewHolder pattern in its getView() method.
+//         * Thus no ViewHolder is required here.
+//         */
+//        @Override
+//        public void bindView(View view, Context context, Cursor cursor) {
+//
+//            // set name and stuff, common to both key types
+//            TextView wSignerKeyId = (TextView) view.findViewById(R.id.signerKeyId);
+//            TextView wSignerName = (TextView) view.findViewById(R.id.signerName);
+//            TextView wSignStatus = (TextView) view.findViewById(R.id.signStatus);
+//
+//            String signerKeyId = KeyFormattingUtils.beautifyKeyIdWithPrefix(
+//                    cursor.getLong(mIndexSignerKeyId));
+//            OpenPgpUtils.UserId userId = KeyRing.splitUserId(cursor.getString(mIndexSignerUserId));
+//            if (userId.name != null) {
+//                wSignerName.setText(userId.name);
+//            } else {
+//                wSignerName.setText(R.string.user_id_no_name);
+//            }
+//            wSignerKeyId.setText(signerKeyId);
+//
+//            switch (cursor.getInt(mIndexType)) {
+//                case WrappedSignature.DEFAULT_CERTIFICATION: // 0x10
+//                    wSignStatus.setText(R.string.cert_default);
+//                    break;
+//                case WrappedSignature.NO_CERTIFICATION: // 0x11
+//                    wSignStatus.setText(R.string.cert_none);
+//                    break;
+//                case WrappedSignature.CASUAL_CERTIFICATION: // 0x12
+//                    wSignStatus.setText(R.string.cert_casual);
+//                    break;
+//                case WrappedSignature.POSITIVE_CERTIFICATION: // 0x13
+//                    wSignStatus.setText(R.string.cert_positive);
+//                    break;
+//                case WrappedSignature.CERTIFICATION_REVOCATION: // 0x30
+//                    wSignStatus.setText(R.string.cert_revoke);
+//                    break;
+//            }
+//
+//
+//            view.setTag(R.id.tag_mki, cursor.getLong(mIndexMasterKeyId));
+//            view.setTag(R.id.tag_rank, cursor.getLong(mIndexRank));
+//            view.setTag(R.id.tag_certifierId, cursor.getLong(mIndexSignerKeyId));
+//        }
+//
+//        @Override
+//        public View newView(Context context, Cursor cursor, ViewGroup parent) {
+//            return mInflater.inflate(R.layout.view_key_adv_certs_item, parent, false);
+//        }
+//
+//        /**
+//         * Creates a new header view and binds the section headers to it. It uses the ViewHolder
+//         * pattern. Most functionality is similar to getView() from Android's CursorAdapter.
+//         * <p/>
+//         * NOTE: The variables mDataValid and mCursor are available due to the super class
+//         * CursorAdapter.
+//         */
+//        @Override
+//        public View getHeaderView(int position, View convertView, ViewGroup parent) {
+//            HeaderViewHolder holder;
+//            if (convertView == null) {
+//                holder = new HeaderViewHolder();
+//                convertView = mInflater.inflate(R.layout.view_key_adv_certs_header, parent, false);
+//                holder.text = (TextView) convertView.findViewById(R.id.stickylist_header_text);
+//                holder.count = (TextView) convertView.findViewById(R.id.certs_num);
+//                convertView.setTag(holder);
+//            } else {
+//                holder = (HeaderViewHolder) convertView.getTag();
+//            }
+//
+//            if (!mDataValid) {
+//                // no data available at this point
+//                Log.d(Constants.TAG, "getHeaderView: No data available at this point!");
+//                return convertView;
+//            }
+//
+//            if (!mCursor.moveToPosition(position)) {
+//                throw new IllegalStateException("couldn't move cursor to position " + position);
+//            }
+//
+//            // set header text as first char in user id
+//            String userId = mCursor.getString(mIndexUserId);
+//            holder.text.setText(userId);
+//            holder.count.setVisibility(View.GONE);
+//            return convertView;
+//        }
+//
+//        /**
+//         * Header IDs should be static, position=1 should always return the same Id that is.
+//         */
+//        @Override
+//        public long getHeaderId(int position) {
+//            if (!mDataValid) {
+//                // no data available at this point
+//                Log.d(Constants.TAG, "getHeaderView: No data available at this point!");
+//                return -1;
+//            }
+//
+//            if (!mCursor.moveToPosition(position)) {
+//                throw new IllegalStateException("couldn't move cursor to position " + position);
+//            }
+//
+//            // otherwise, return the first character of the name as ID
+//            return mCursor.getInt(mIndexRank);
+//
+//            // sort by the first four characters (should be enough I guess?)
+//            // return ByteBuffer.wrap(userId.getBytes()).asLongBuffer().get(0);
+//        }
+//
+//        class HeaderViewHolder {
+//            TextView text;
+//            TextView count;
+//        }
+//
+//    }
+//=======
+//>>>>>>> cc6f9037948f8d3e5481c7479b1ce5e607e9a01f
 }