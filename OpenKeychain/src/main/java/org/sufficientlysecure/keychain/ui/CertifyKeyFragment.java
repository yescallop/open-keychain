/*
 * Copyright (C) 2013-2014 Dominik Schürmann <dominik@dominikschuermann.de>
 * Copyright (C) 2014 Vincent Breitmoser <v.breitmoser@mugenguild.com>
 *
 * This program is free software: you can redistribute it and/or modify
 * it under the terms of the GNU General Public License as published by
 * the Free Software Foundation, either version 3 of the License, or
 * (at your option) any later version.
 *
 * This program is distributed in the hope that it will be useful,
 * but WITHOUT ANY WARRANTY; without even the implied warranty of
 * MERCHANTABILITY or FITNESS FOR A PARTICULAR PURPOSE.  See the
 * GNU General Public License for more details.
 *
 * You should have received a copy of the GNU General Public License
 * along with this program.  If not, see <http://www.gnu.org/licenses/>.
 */

package org.sufficientlysecure.keychain.ui;

import android.app.Activity;
import android.app.ProgressDialog;
import android.content.Intent;
import android.database.Cursor;
import android.database.MatrixCursor;
import android.graphics.PorterDuff;
import android.net.Uri;
import android.os.Build.VERSION;
import android.os.Build.VERSION_CODES;
import android.os.Bundle;
import android.os.Message;
import android.os.Messenger;
import android.os.Parcel;
import android.support.v4.app.LoaderManager;
import android.support.v4.content.CursorLoader;
import android.support.v4.content.Loader;
import android.view.LayoutInflater;
import android.view.View;
import android.view.View.OnClickListener;
import android.view.ViewGroup;
import android.widget.CheckBox;
import android.widget.ImageView;
import android.widget.ListView;

import org.sufficientlysecure.keychain.Constants;
import org.sufficientlysecure.keychain.R;
import org.sufficientlysecure.keychain.operations.results.CertifyResult;
import org.sufficientlysecure.keychain.operations.results.OperationResult;
import org.sufficientlysecure.keychain.pgp.KeyRing;
import org.sufficientlysecure.keychain.pgp.exception.PgpKeyNotFoundException;
import org.sufficientlysecure.keychain.provider.CachedPublicKeyRing;
import org.sufficientlysecure.keychain.provider.KeychainContract.UserPackets;
import org.sufficientlysecure.keychain.provider.KeychainDatabase.Tables;
import org.sufficientlysecure.keychain.provider.ProviderHelper;
import org.sufficientlysecure.keychain.service.CertifyActionsParcel;
import org.sufficientlysecure.keychain.service.CertifyActionsParcel.CertifyAction;
import org.sufficientlysecure.keychain.service.KeychainIntentService;
<<<<<<< HEAD
import org.sufficientlysecure.keychain.service.KeychainIntentServiceHandler;
import org.sufficientlysecure.keychain.service.input.CryptoInputParcel;
=======
import org.sufficientlysecure.keychain.service.ServiceProgressHandler;
import org.sufficientlysecure.keychain.service.PassphraseCacheService;
>>>>>>> eeccd7cd
import org.sufficientlysecure.keychain.ui.adapter.MultiUserIdsAdapter;
import org.sufficientlysecure.keychain.ui.dialog.ProgressDialogFragment;
import org.sufficientlysecure.keychain.ui.util.Notify;
import org.sufficientlysecure.keychain.ui.widget.CertifyKeySpinner;
import org.sufficientlysecure.keychain.ui.widget.KeySpinner;
import org.sufficientlysecure.keychain.util.Log;
import org.sufficientlysecure.keychain.util.Passphrase;
import org.sufficientlysecure.keychain.util.Preferences;

import java.lang.reflect.Method;
import java.util.ArrayList;


public class CertifyKeyFragment extends CryptoOperationFragment
        implements LoaderManager.LoaderCallbacks<Cursor> {

    private CheckBox mUploadKeyCheckbox;
    ListView mUserIds;

    private CertifyKeySpinner mCertifyKeySpinner;

    private long[] mPubMasterKeyIds;

    private long mSignMasterKeyId = Constants.key.none;

    public static final String[] USER_IDS_PROJECTION = new String[]{
            UserPackets._ID,
            UserPackets.MASTER_KEY_ID,
            UserPackets.USER_ID,
            UserPackets.IS_PRIMARY,
            UserPackets.IS_REVOKED
    };
    private static final int INDEX_MASTER_KEY_ID = 1;
    private static final int INDEX_USER_ID = 2;
    private static final int INDEX_IS_PRIMARY = 3;
    private static final int INDEX_IS_REVOKED = 4;

    private MultiUserIdsAdapter mUserIdsAdapter;
    private Messenger mPassthroughMessenger;

    @Override
    public void onActivityCreated(Bundle savedInstanceState) {
        super.onActivityCreated(savedInstanceState);

        mPubMasterKeyIds = getActivity().getIntent().getLongArrayExtra(CertifyKeyActivity.EXTRA_KEY_IDS);
        if (mPubMasterKeyIds == null) {
            Log.e(Constants.TAG, "List of key ids to certify missing!");
            getActivity().finish();
            return;
        }

        mPassthroughMessenger = getActivity().getIntent().getParcelableExtra(
                KeychainIntentService.EXTRA_MESSENGER);
        mPassthroughMessenger = null; // TODO remove, development hack

        // preselect certify key id if given
        long certifyKeyId = getActivity().getIntent().getLongExtra(CertifyKeyActivity.EXTRA_CERTIFY_KEY_ID, Constants.key.none);
        if (certifyKeyId != Constants.key.none) {
            try {
                CachedPublicKeyRing key = (new ProviderHelper(getActivity())).getCachedPublicKeyRing(certifyKeyId);
                if (key.canCertify()) {
                    mCertifyKeySpinner.setSelectedKeyId(certifyKeyId);
                }
            } catch (PgpKeyNotFoundException e) {
                Log.e(Constants.TAG, "certify certify check failed", e);
            }
        }

        mUserIdsAdapter = new MultiUserIdsAdapter(getActivity(), null, 0);
        mUserIds.setAdapter(mUserIdsAdapter);
        mUserIds.setDividerHeight(0);

        getLoaderManager().initLoader(0, null, this);

        OperationResult result = getActivity().getIntent().getParcelableExtra(CertifyKeyActivity.EXTRA_RESULT);
        if (result != null) {
            // display result from import
            result.createNotify(getActivity()).show();
        }
    }

    @Override
    public View onCreateView(LayoutInflater inflater, ViewGroup superContainer, Bundle savedInstanceState) {
        View view = inflater.inflate(R.layout.certify_key_fragment, null);

        mCertifyKeySpinner = (CertifyKeySpinner) view.findViewById(R.id.certify_key_spinner);
        mUploadKeyCheckbox = (CheckBox) view.findViewById(R.id.sign_key_upload_checkbox);
        mUserIds = (ListView) view.findViewById(R.id.view_key_user_ids);

        // make certify image gray, like action icons
        ImageView vActionCertifyImage =
                (ImageView) view.findViewById(R.id.certify_key_action_certify_image);
        vActionCertifyImage.setColorFilter(getResources().getColor(R.color.tertiary_text_light),
                PorterDuff.Mode.SRC_IN);

        mCertifyKeySpinner.setOnKeyChangedListener(new KeySpinner.OnKeyChangedListener() {
            @Override
            public void onKeyChanged(long masterKeyId) {
                mSignMasterKeyId = masterKeyId;
            }
        });

        View vCertifyButton = view.findViewById(R.id.certify_key_certify_button);
        vCertifyButton.setOnClickListener(new OnClickListener() {

            @Override
            public void onClick(View v) {
                if (mSignMasterKeyId == Constants.key.none) {
                    Notify.create(getActivity(), getString(R.string.select_key_to_certify),
                            Notify.Style.ERROR).show();
                } else {
                    cryptoOperation(null);
                }
            }
        });

        // If this is a debug build, don't upload by default
        if (Constants.DEBUG) {
            mUploadKeyCheckbox.setChecked(false);
        }

        return view;
    }

    @Override
    public Loader<Cursor> onCreateLoader(int id, Bundle args) {
        Uri uri = UserPackets.buildUserIdsUri();

        String selection, ids[];
        {
            // generate placeholders and string selection args
            ids = new String[mPubMasterKeyIds.length];
            StringBuilder placeholders = new StringBuilder("?");
            for (int i = 0; i < mPubMasterKeyIds.length; i++) {
                ids[i] = Long.toString(mPubMasterKeyIds[i]);
                if (i != 0) {
                    placeholders.append(",?");
                }
            }
            // put together selection string
            selection = UserPackets.IS_REVOKED + " = 0" + " AND "
                    + Tables.USER_PACKETS + "." + UserPackets.MASTER_KEY_ID
                    + " IN (" + placeholders + ")";
        }

        return new CursorLoader(getActivity(), uri,
                USER_IDS_PROJECTION, selection, ids,
                Tables.USER_PACKETS + "." + UserPackets.MASTER_KEY_ID + " ASC"
                        + ", " + Tables.USER_PACKETS + "." + UserPackets.USER_ID + " ASC"
        );
    }

    @Override
    public void onLoadFinished(Loader<Cursor> loader, Cursor data) {

        MatrixCursor matrix = new MatrixCursor(new String[]{
                "_id", "user_data", "grouped"
        }) {
            @Override
            public byte[] getBlob(int column) {
                // For some reason, getBlob was not implemented before ICS
                if (VERSION.SDK_INT < VERSION_CODES.ICE_CREAM_SANDWICH) {
                    try {
                        // haha, yes there is int.class
                        Method m = MatrixCursor.class.getDeclaredMethod("get", new Class[]{int.class});
                        m.setAccessible(true);
                        return (byte[]) m.invoke(this, 1);
                    } catch (Exception e) {
                        throw new UnsupportedOperationException(e);
                    }
                }
                return super.getBlob(column);
            }
        };
        data.moveToFirst();

        long lastMasterKeyId = 0;
        String lastName = "";
        ArrayList<String> uids = new ArrayList<>();

        boolean header = true;

        // Iterate over all rows
        while (!data.isAfterLast()) {
            long masterKeyId = data.getLong(INDEX_MASTER_KEY_ID);
            String userId = data.getString(INDEX_USER_ID);
            KeyRing.UserId pieces = KeyRing.splitUserId(userId);

            // Two cases:

            boolean grouped = masterKeyId == lastMasterKeyId;
            boolean subGrouped = data.isFirst() || grouped && lastName.equals(pieces.name);
            // Remember for next loop
            lastName = pieces.name;

            Log.d(Constants.TAG, Long.toString(masterKeyId, 16) + (grouped ? "grouped" : "not grouped"));

            if (!subGrouped) {
                // 1. This name should NOT be grouped with the previous, so we flush the buffer

                Parcel p = Parcel.obtain();
                p.writeStringList(uids);
                byte[] d = p.marshall();
                p.recycle();

                matrix.addRow(new Object[]{
                        lastMasterKeyId, d, header ? 1 : 0
                });
                // indicate that we have a header for this masterKeyId
                header = false;

                // Now clear the buffer, and add the new user id, for the next round
                uids.clear();

            }

            // 2. This name should be grouped with the previous, just add to buffer
            uids.add(userId);
            lastMasterKeyId = masterKeyId;

            // If this one wasn't grouped, the next one's gotta be a header
            if (!grouped) {
                header = true;
            }

            // Regardless of the outcome, move to next entry
            data.moveToNext();

        }

        // If there is anything left in the buffer, flush it one last time
        if (!uids.isEmpty()) {

            Parcel p = Parcel.obtain();
            p.writeStringList(uids);
            byte[] d = p.marshall();
            p.recycle();

            matrix.addRow(new Object[]{
                    lastMasterKeyId, d, header ? 1 : 0
            });

        }

        mUserIdsAdapter.swapCursor(matrix);
    }

    @Override
    public void onLoaderReset(Loader<Cursor> loader) {
        mUserIdsAdapter.swapCursor(null);
    }

    @Override
    protected void cryptoOperation(CryptoInputParcel cryptoInput) {
        // Bail out if there is not at least one user id selected
        ArrayList<CertifyAction> certifyActions = mUserIdsAdapter.getSelectedCertifyActions();
        if (certifyActions.isEmpty()) {
            Notify.create(getActivity(), "No identities selected!",
                    Notify.Style.ERROR).show();
            return;
        }

        Bundle data = new Bundle();
        {
            // fill values for this action
            CertifyActionsParcel parcel = new CertifyActionsParcel(mSignMasterKeyId);
            parcel.mCertifyActions.addAll(certifyActions);

            data.putParcelable(KeychainIntentService.EXTRA_CRYPTO_INPUT, cryptoInput);
            data.putParcelable(KeychainIntentService.CERTIFY_PARCEL, parcel);
            if (mUploadKeyCheckbox.isChecked()) {
                String keyserver = Preferences.getPreferences(getActivity()).getPreferredKeyserver();
                data.putString(KeychainIntentService.UPLOAD_KEY_SERVER, keyserver);
            }
        }

        // Send all information needed to service to sign key in other thread
        Intent intent = new Intent(getActivity(), KeychainIntentService.class);
        intent.setAction(KeychainIntentService.ACTION_CERTIFY_KEYRING);
        intent.putExtra(KeychainIntentService.EXTRA_DATA, data);

        if (mPassthroughMessenger != null) {
            intent.putExtra(KeychainIntentService.EXTRA_MESSENGER, mPassthroughMessenger);
        } else {

            // Message is received after signing is done in KeychainIntentService
<<<<<<< HEAD
            KeychainIntentServiceHandler saveHandler = new KeychainIntentServiceHandler(
                    getActivity(), getString(R.string.progress_certifying),
                    ProgressDialog.STYLE_SPINNER, true) {
=======
            ServiceProgressHandler saveHandler = new ServiceProgressHandler(
                    getActivity(),
                    getString(R.string.progress_certifying),
                    ProgressDialog.STYLE_SPINNER,
                    true,
                    ProgressDialogFragment.ServiceType.KEYCHAIN_INTENT) {
>>>>>>> eeccd7cd
                public void handleMessage(Message message) {
                    // handle messages by KeychainIntentCryptoServiceHandler first
                    super.handleMessage(message);

                    // handle pending messages
                    if (handlePendingMessage(message)) {
                        return;
                    }

                    if (message.arg1 == MessageStatus.OKAY.ordinal()) {
                        Bundle data = message.getData();

                        CertifyResult result = data.getParcelable(CertifyResult.EXTRA_RESULT);

                        Intent intent = new Intent();
                        intent.putExtra(CertifyResult.EXTRA_RESULT, result);
                        getActivity().setResult(Activity.RESULT_OK, intent);
                        getActivity().finish();
                    }
                }
            };

            // Create a new Messenger for the communication back
            Messenger messenger = new Messenger(saveHandler);
            intent.putExtra(KeychainIntentService.EXTRA_MESSENGER, messenger);

            // show progress dialog
            saveHandler.showProgressDialog(getActivity());
        }

        // start service with intent
        getActivity().startService(intent);

        if (mPassthroughMessenger != null) {
            getActivity().setResult(Activity.RESULT_OK);
            getActivity().finish();
        }

    }

}<|MERGE_RESOLUTION|>--- conflicted
+++ resolved
@@ -55,13 +55,9 @@
 import org.sufficientlysecure.keychain.service.CertifyActionsParcel;
 import org.sufficientlysecure.keychain.service.CertifyActionsParcel.CertifyAction;
 import org.sufficientlysecure.keychain.service.KeychainIntentService;
-<<<<<<< HEAD
-import org.sufficientlysecure.keychain.service.KeychainIntentServiceHandler;
 import org.sufficientlysecure.keychain.service.input.CryptoInputParcel;
-=======
 import org.sufficientlysecure.keychain.service.ServiceProgressHandler;
 import org.sufficientlysecure.keychain.service.PassphraseCacheService;
->>>>>>> eeccd7cd
 import org.sufficientlysecure.keychain.ui.adapter.MultiUserIdsAdapter;
 import org.sufficientlysecure.keychain.ui.dialog.ProgressDialogFragment;
 import org.sufficientlysecure.keychain.ui.util.Notify;
@@ -348,18 +344,12 @@
         } else {
 
             // Message is received after signing is done in KeychainIntentService
-<<<<<<< HEAD
-            KeychainIntentServiceHandler saveHandler = new KeychainIntentServiceHandler(
-                    getActivity(), getString(R.string.progress_certifying),
-                    ProgressDialog.STYLE_SPINNER, true) {
-=======
             ServiceProgressHandler saveHandler = new ServiceProgressHandler(
                     getActivity(),
                     getString(R.string.progress_certifying),
                     ProgressDialog.STYLE_SPINNER,
                     true,
                     ProgressDialogFragment.ServiceType.KEYCHAIN_INTENT) {
->>>>>>> eeccd7cd
                 public void handleMessage(Message message) {
                     // handle messages by KeychainIntentCryptoServiceHandler first
                     super.handleMessage(message);
