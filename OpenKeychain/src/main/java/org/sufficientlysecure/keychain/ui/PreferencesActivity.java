/*
 * Copyright (C) 2010-2014 Thialfihar <thi@thialfihar.org>
 *
 * This program is free software: you can redistribute it and/or modify
 * it under the terms of the GNU General Public License as published by
 * the Free Software Foundation, either version 3 of the License, or
 * (at your option) any later version.
 *
 * This program is distributed in the hope that it will be useful,
 * but WITHOUT ANY WARRANTY; without even the implied warranty of
 * MERCHANTABILITY or FITNESS FOR A PARTICULAR PURPOSE.  See the
 * GNU General Public License for more details.
 *
 * You should have received a copy of the GNU General Public License
 * along with this program.  If not, see <http://www.gnu.org/licenses/>.
 */

package org.sufficientlysecure.keychain.ui;

import android.annotation.SuppressLint;
import android.content.Intent;
import android.os.Build;
import android.os.Bundle;
import android.preference.CheckBoxPreference;
import android.preference.Preference;
import android.preference.PreferenceActivity;
import android.preference.PreferenceFragment;
import android.preference.PreferenceScreen;

import org.spongycastle.bcpg.CompressionAlgorithmTags;
import org.spongycastle.bcpg.HashAlgorithmTags;
import org.spongycastle.openpgp.PGPEncryptedData;
import org.sufficientlysecure.keychain.Constants;
import org.sufficientlysecure.keychain.R;
import org.sufficientlysecure.keychain.helper.Preferences;
import org.sufficientlysecure.keychain.ui.widget.IntegerListPreference;

import java.util.List;

@SuppressLint("NewApi")
public class PreferencesActivity extends PreferenceActivity {

    public static final String ACTION_PREFS_GEN = "org.sufficientlysecure.keychain.ui.PREFS_GEN";
    public static final String ACTION_PREFS_ADV = "org.sufficientlysecure.keychain.ui.PREFS_ADV";

    public static final int REQUEST_CODE_KEYSERVER_PREF = 0x00007005;

    private PreferenceScreen mKeyServerPreference = null;
    private static Preferences sPreferences;

    @Override
    protected void onCreate(Bundle savedInstanceState) {
        sPreferences = Preferences.getPreferences(this);
        super.onCreate(savedInstanceState);

//        final ActionBar actionBar = getSupportActionBar();
//        actionBar.setDisplayShowTitleEnabled(true);
//        actionBar.setDisplayHomeAsUpEnabled(false);
//        actionBar.setHomeButtonEnabled(false);

        String action = getIntent().getAction();

        if (action != null && action.equals(ACTION_PREFS_GEN)) {
            addPreferencesFromResource(R.xml.gen_preferences);

            initializePassPassphraceCacheTtl(
                    (IntegerListPreference) findPreference(Constants.Pref.PASSPHRASE_CACHE_TTL));

            mKeyServerPreference = (PreferenceScreen) findPreference(Constants.Pref.KEY_SERVERS);
            String servers[] = sPreferences.getKeyServers();
            mKeyServerPreference.setSummary(getResources().getQuantityString(R.plurals.n_keyservers,
                    servers.length, servers.length));
            mKeyServerPreference
                    .setOnPreferenceClickListener(new Preference.OnPreferenceClickListener() {
                        public boolean onPreferenceClick(Preference preference) {
                            Intent intent = new Intent(PreferencesActivity.this,
                                    PreferencesKeyServerActivity.class);
                            intent.putExtra(PreferencesKeyServerActivity.EXTRA_KEY_SERVERS,
                                    sPreferences.getKeyServers());
                            startActivityForResult(intent, REQUEST_CODE_KEYSERVER_PREF);
                            return false;
                        }
                    });

        } else if (action != null && action.equals(ACTION_PREFS_ADV)) {
            addPreferencesFromResource(R.xml.adv_preferences);

            initializeEncryptionAlgorithm(
                    (IntegerListPreference) findPreference(Constants.Pref.DEFAULT_ENCRYPTION_ALGORITHM));

            int[] valueIds = new int[]{
                    CompressionAlgorithmTags.UNCOMPRESSED,
                    CompressionAlgorithmTags.ZIP,
                    CompressionAlgorithmTags.ZLIB,
                    CompressionAlgorithmTags.BZIP2,
            };
            String[] entries = new String[]{
                    getString(R.string.choice_none) + " (" + getString(R.string.compression_fast) + ")",
                    "ZIP (" + getString(R.string.compression_fast) + ")",
                    "ZLIB (" + getString(R.string.compression_fast) + ")",
                    "BZIP2 (" + getString(R.string.compression_very_slow) + ")",};
            String[] values = new String[valueIds.length];
            for (int i = 0; i < values.length; ++i) {
                values[i] = "" + valueIds[i];
            }

            initializeHashAlgorithm(
                    (IntegerListPreference) findPreference(Constants.Pref.DEFAULT_HASH_ALGORITHM),
                    valueIds, entries, values);

            initializeMessageCompression(
                    (IntegerListPreference) findPreference(Constants.Pref.DEFAULT_MESSAGE_COMPRESSION),
                    valueIds, entries, values);

            initializeFileCompression(
                    (IntegerListPreference) findPreference(Constants.Pref.DEFAULT_FILE_COMPRESSION),
                    entries, values);

            initializeAsciiArmor(
                    (CheckBoxPreference) findPreference(Constants.Pref.DEFAULT_ASCII_ARMOR));

<<<<<<< HEAD
            initializeConcealPgpApplication(
                    (CheckBoxPreference) findPreference(Constants.Pref.CONCEAL_PGP_APPLICATION));
=======
            initializeForceV3Signatures(
                    (CheckBoxPreference) findPreference(Constants.Pref.FORCE_V3_SIGNATURES));

            initializeWriteVersionHeader(
                    (CheckBoxPreference) findPreference(Constants.Pref.WRITE_VERSION_HEADER));
>>>>>>> 37edd0f3

        } else if (Build.VERSION.SDK_INT < Build.VERSION_CODES.HONEYCOMB) {
            // Load the legacy preferences headers
            addPreferencesFromResource(R.xml.preference_headers_legacy);
        }
    }

    @Override
    protected void onActivityResult(int requestCode, int resultCode, Intent data) {
        switch (requestCode) {
            case REQUEST_CODE_KEYSERVER_PREF: {
                if (resultCode == RESULT_CANCELED || data == null) {
                    return;
                }
                String servers[] = data
                        .getStringArrayExtra(PreferencesKeyServerActivity.EXTRA_KEY_SERVERS);
                sPreferences.setKeyServers(servers);
                mKeyServerPreference.setSummary(getResources().getQuantityString(
                        R.plurals.n_keyservers, servers.length, servers.length));
                break;
            }

            default: {
                super.onActivityResult(requestCode, resultCode, data);
                break;
            }
        }
    }

    /* Called only on Honeycomb and later */
    @Override
    public void onBuildHeaders(List<Header> target) {
        super.onBuildHeaders(target);
        loadHeadersFromResource(R.xml.preference_headers, target);
    }

    /**
     * This fragment shows the general preferences in android 3.0+
     */
    public static class GeneralPrefsFragment extends PreferenceFragment {

        private PreferenceScreen mKeyServerPreference = null;

        @Override
        public void onCreate(Bundle savedInstanceState) {
            super.onCreate(savedInstanceState);

            // Load the preferences from an XML resource
            addPreferencesFromResource(R.xml.gen_preferences);

            initializePassPassphraceCacheTtl(
                    (IntegerListPreference) findPreference(Constants.Pref.PASSPHRASE_CACHE_TTL));

            mKeyServerPreference = (PreferenceScreen) findPreference(Constants.Pref.KEY_SERVERS);
            String servers[] = sPreferences.getKeyServers();
            mKeyServerPreference.setSummary(getResources().getQuantityString(R.plurals.n_keyservers,
                    servers.length, servers.length));
            mKeyServerPreference
                    .setOnPreferenceClickListener(new Preference.OnPreferenceClickListener() {
                        public boolean onPreferenceClick(Preference preference) {
                            Intent intent = new Intent(getActivity(),
                                    PreferencesKeyServerActivity.class);
                            intent.putExtra(PreferencesKeyServerActivity.EXTRA_KEY_SERVERS,
                                    sPreferences.getKeyServers());
                            startActivityForResult(intent, REQUEST_CODE_KEYSERVER_PREF);
                            return false;
                        }
                    });
        }

        @Override
        public void onActivityResult(int requestCode, int resultCode, Intent data) {
            switch (requestCode) {
                case REQUEST_CODE_KEYSERVER_PREF: {
                    if (resultCode == RESULT_CANCELED || data == null) {
                        return;
                    }
                    String servers[] = data
                            .getStringArrayExtra(PreferencesKeyServerActivity.EXTRA_KEY_SERVERS);
                    sPreferences.setKeyServers(servers);
                    mKeyServerPreference.setSummary(getResources().getQuantityString(
                            R.plurals.n_keyservers, servers.length, servers.length));
                    break;
                }

                default: {
                    super.onActivityResult(requestCode, resultCode, data);
                    break;
                }
            }
        }
    }

    /**
     * This fragment shows the advanced preferences in android 3.0+
     */
    public static class AdvancedPrefsFragment extends PreferenceFragment {

        @Override
        public void onCreate(Bundle savedInstanceState) {
            super.onCreate(savedInstanceState);

            // Load the preferences from an XML resource
            addPreferencesFromResource(R.xml.adv_preferences);

            initializeEncryptionAlgorithm(
                    (IntegerListPreference) findPreference(Constants.Pref.DEFAULT_ENCRYPTION_ALGORITHM));

            int[] valueIds = new int[]{
                    CompressionAlgorithmTags.UNCOMPRESSED,
                    CompressionAlgorithmTags.ZIP,
                    CompressionAlgorithmTags.ZLIB,
                    CompressionAlgorithmTags.BZIP2,
            };

            String[] entries = new String[]{
                    getString(R.string.choice_none) + " (" + getString(R.string.compression_fast) + ")",
                    "ZIP (" + getString(R.string.compression_fast) + ")",
                    "ZLIB (" + getString(R.string.compression_fast) + ")",
                    "BZIP2 (" + getString(R.string.compression_very_slow) + ")",
            };

            String[] values = new String[valueIds.length];
            for (int i = 0; i < values.length; ++i) {
                values[i] = "" + valueIds[i];
            }

            initializeHashAlgorithm(
                    (IntegerListPreference) findPreference(Constants.Pref.DEFAULT_HASH_ALGORITHM),
                    valueIds, entries, values);

            initializeMessageCompression(
                    (IntegerListPreference) findPreference(Constants.Pref.DEFAULT_MESSAGE_COMPRESSION),
                    valueIds, entries, values);

            initializeFileCompression(
                    (IntegerListPreference) findPreference(Constants.Pref.DEFAULT_FILE_COMPRESSION),
                    entries, values);

            initializeAsciiArmor(
                    (CheckBoxPreference) findPreference(Constants.Pref.DEFAULT_ASCII_ARMOR));

<<<<<<< HEAD
            initializeConcealPgpApplication(
                    (CheckBoxPreference) findPreference(Constants.Pref.CONCEAL_PGP_APPLICATION));
=======
            initializeForceV3Signatures(
                    (CheckBoxPreference) findPreference(Constants.Pref.FORCE_V3_SIGNATURES));

            initializeWriteVersionHeader(
                    (CheckBoxPreference) findPreference(Constants.Pref.WRITE_VERSION_HEADER));
>>>>>>> 37edd0f3
        }
    }

    protected boolean isValidFragment(String fragmentName) {
        return AdvancedPrefsFragment.class.getName().equals(fragmentName)
                || GeneralPrefsFragment.class.getName().equals(fragmentName)
                || super.isValidFragment(fragmentName);
    }

    private static void initializePassPassphraceCacheTtl(final IntegerListPreference mPassphraseCacheTtl) {
        mPassphraseCacheTtl.setValue("" + sPreferences.getPassphraseCacheTtl());
        mPassphraseCacheTtl.setSummary(mPassphraseCacheTtl.getEntry());
        mPassphraseCacheTtl
                .setOnPreferenceChangeListener(new Preference.OnPreferenceChangeListener() {
                    public boolean onPreferenceChange(Preference preference, Object newValue) {
                        mPassphraseCacheTtl.setValue(newValue.toString());
                        mPassphraseCacheTtl.setSummary(mPassphraseCacheTtl.getEntry());
                        sPreferences.setPassphraseCacheTtl(Integer.parseInt(newValue.toString()));
                        return false;
                    }
                });
    }

    private static void initializeEncryptionAlgorithm(final IntegerListPreference mEncryptionAlgorithm) {
        int valueIds[] = {PGPEncryptedData.AES_128, PGPEncryptedData.AES_192,
                PGPEncryptedData.AES_256, PGPEncryptedData.BLOWFISH, PGPEncryptedData.TWOFISH,
                PGPEncryptedData.CAST5, PGPEncryptedData.DES, PGPEncryptedData.TRIPLE_DES,
                PGPEncryptedData.IDEA,};
        String entries[] = {"AES-128", "AES-192", "AES-256", "Blowfish", "Twofish", "CAST5",
                "DES", "Triple DES", "IDEA",};
        String values[] = new String[valueIds.length];
        for (int i = 0; i < values.length; ++i) {
            values[i] = "" + valueIds[i];
        }
        mEncryptionAlgorithm.setEntries(entries);
        mEncryptionAlgorithm.setEntryValues(values);
        mEncryptionAlgorithm.setValue("" + sPreferences.getDefaultEncryptionAlgorithm());
        mEncryptionAlgorithm.setSummary(mEncryptionAlgorithm.getEntry());
        mEncryptionAlgorithm
                .setOnPreferenceChangeListener(new Preference.OnPreferenceChangeListener() {
                    public boolean onPreferenceChange(Preference preference, Object newValue) {
                        mEncryptionAlgorithm.setValue(newValue.toString());
                        mEncryptionAlgorithm.setSummary(mEncryptionAlgorithm.getEntry());
                        sPreferences.setDefaultEncryptionAlgorithm(Integer.parseInt(newValue
                                .toString()));
                        return false;
                    }
                });
    }

    private static void initializeHashAlgorithm
            (final IntegerListPreference mHashAlgorithm, int[] valueIds, String[] entries, String[] values) {
        valueIds = new int[]{HashAlgorithmTags.MD5, HashAlgorithmTags.RIPEMD160,
                HashAlgorithmTags.SHA1, HashAlgorithmTags.SHA224, HashAlgorithmTags.SHA256,
                HashAlgorithmTags.SHA384, HashAlgorithmTags.SHA512,};
        entries = new String[]{"MD5", "RIPEMD-160", "SHA-1", "SHA-224", "SHA-256", "SHA-384",
                "SHA-512",};
        values = new String[valueIds.length];
        for (int i = 0; i < values.length; ++i) {
            values[i] = "" + valueIds[i];
        }
        mHashAlgorithm.setEntries(entries);
        mHashAlgorithm.setEntryValues(values);
        mHashAlgorithm.setValue("" + sPreferences.getDefaultHashAlgorithm());
        mHashAlgorithm.setSummary(mHashAlgorithm.getEntry());
        mHashAlgorithm.setOnPreferenceChangeListener(new Preference.OnPreferenceChangeListener() {
            public boolean onPreferenceChange(Preference preference, Object newValue) {
                mHashAlgorithm.setValue(newValue.toString());
                mHashAlgorithm.setSummary(mHashAlgorithm.getEntry());
                sPreferences.setDefaultHashAlgorithm(Integer.parseInt(newValue.toString()));
                return false;
            }
        });
    }

    private static void initializeMessageCompression(
            final IntegerListPreference mMessageCompression,
            int[] valueIds, String[] entries, String[] values) {
        mMessageCompression.setEntries(entries);
        mMessageCompression.setEntryValues(values);
        mMessageCompression.setValue("" + sPreferences.getDefaultMessageCompression());
        mMessageCompression.setSummary(mMessageCompression.getEntry());
        mMessageCompression
                .setOnPreferenceChangeListener(new Preference.OnPreferenceChangeListener() {
                    public boolean onPreferenceChange(Preference preference, Object newValue) {
                        mMessageCompression.setValue(newValue.toString());
                        mMessageCompression.setSummary(mMessageCompression.getEntry());
                        sPreferences.setDefaultMessageCompression(Integer.parseInt(newValue
                                .toString()));
                        return false;
                    }
                });
    }

    private static void initializeFileCompression
            (final IntegerListPreference mFileCompression, String[] entries, String[] values) {
        mFileCompression.setEntries(entries);
        mFileCompression.setEntryValues(values);
        mFileCompression.setValue("" + sPreferences.getDefaultFileCompression());
        mFileCompression.setSummary(mFileCompression.getEntry());
        mFileCompression.setOnPreferenceChangeListener(new Preference.OnPreferenceChangeListener() {
            public boolean onPreferenceChange(Preference preference, Object newValue) {
                mFileCompression.setValue(newValue.toString());
                mFileCompression.setSummary(mFileCompression.getEntry());
                sPreferences.setDefaultFileCompression(Integer.parseInt(newValue.toString()));
                return false;
            }
        });
    }

    private static void initializeAsciiArmor(final CheckBoxPreference mAsciiArmor) {
        mAsciiArmor.setChecked(sPreferences.getDefaultAsciiArmor());
        mAsciiArmor.setOnPreferenceChangeListener(new Preference.OnPreferenceChangeListener() {
            public boolean onPreferenceChange(Preference preference, Object newValue) {
                mAsciiArmor.setChecked((Boolean) newValue);
                sPreferences.setDefaultAsciiArmor((Boolean) newValue);
                return false;
            }
        });
    }

<<<<<<< HEAD
    private static void initializeConcealPgpApplication(final CheckBoxPreference mConcealPgpApplication) {
        mConcealPgpApplication.setChecked(sPreferences.getConcealPgpApplication());
        mConcealPgpApplication.setOnPreferenceChangeListener(new Preference.OnPreferenceChangeListener() {
=======
    private static void initializeForceV3Signatures(final CheckBoxPreference mForceV3Signatures) {
        mForceV3Signatures.setChecked(sPreferences.getForceV3Signatures());
        mForceV3Signatures
                .setOnPreferenceChangeListener(new Preference.OnPreferenceChangeListener() {
                    public boolean onPreferenceChange(Preference preference, Object newValue) {
                        mForceV3Signatures.setChecked((Boolean) newValue);
                        sPreferences.setForceV3Signatures((Boolean) newValue);
                        return false;
                    }
                });
    }

    private static void initializeWriteVersionHeader(final CheckBoxPreference mWriteVersionHeader) {
        mWriteVersionHeader.setChecked(sPreferences.getWriteVersionHeader());
        mWriteVersionHeader.setOnPreferenceChangeListener(new Preference.OnPreferenceChangeListener() {
>>>>>>> 37edd0f3
            public boolean onPreferenceChange(Preference preference, Object newValue) {
                mWriteVersionHeader.setChecked((Boolean) newValue);
                sPreferences.setWriteVersionHeader((Boolean) newValue);
                return false;
            }
        });
    }
}<|MERGE_RESOLUTION|>--- conflicted
+++ resolved
@@ -119,16 +119,8 @@
             initializeAsciiArmor(
                     (CheckBoxPreference) findPreference(Constants.Pref.DEFAULT_ASCII_ARMOR));
 
-<<<<<<< HEAD
-            initializeConcealPgpApplication(
-                    (CheckBoxPreference) findPreference(Constants.Pref.CONCEAL_PGP_APPLICATION));
-=======
-            initializeForceV3Signatures(
-                    (CheckBoxPreference) findPreference(Constants.Pref.FORCE_V3_SIGNATURES));
-
             initializeWriteVersionHeader(
                     (CheckBoxPreference) findPreference(Constants.Pref.WRITE_VERSION_HEADER));
->>>>>>> 37edd0f3
 
         } else if (Build.VERSION.SDK_INT < Build.VERSION_CODES.HONEYCOMB) {
             // Load the legacy preferences headers
@@ -271,16 +263,8 @@
             initializeAsciiArmor(
                     (CheckBoxPreference) findPreference(Constants.Pref.DEFAULT_ASCII_ARMOR));
 
-<<<<<<< HEAD
-            initializeConcealPgpApplication(
-                    (CheckBoxPreference) findPreference(Constants.Pref.CONCEAL_PGP_APPLICATION));
-=======
-            initializeForceV3Signatures(
-                    (CheckBoxPreference) findPreference(Constants.Pref.FORCE_V3_SIGNATURES));
-
             initializeWriteVersionHeader(
                     (CheckBoxPreference) findPreference(Constants.Pref.WRITE_VERSION_HEADER));
->>>>>>> 37edd0f3
         }
     }
 
@@ -402,27 +386,9 @@
         });
     }
 
-<<<<<<< HEAD
-    private static void initializeConcealPgpApplication(final CheckBoxPreference mConcealPgpApplication) {
-        mConcealPgpApplication.setChecked(sPreferences.getConcealPgpApplication());
-        mConcealPgpApplication.setOnPreferenceChangeListener(new Preference.OnPreferenceChangeListener() {
-=======
-    private static void initializeForceV3Signatures(final CheckBoxPreference mForceV3Signatures) {
-        mForceV3Signatures.setChecked(sPreferences.getForceV3Signatures());
-        mForceV3Signatures
-                .setOnPreferenceChangeListener(new Preference.OnPreferenceChangeListener() {
-                    public boolean onPreferenceChange(Preference preference, Object newValue) {
-                        mForceV3Signatures.setChecked((Boolean) newValue);
-                        sPreferences.setForceV3Signatures((Boolean) newValue);
-                        return false;
-                    }
-                });
-    }
-
     private static void initializeWriteVersionHeader(final CheckBoxPreference mWriteVersionHeader) {
         mWriteVersionHeader.setChecked(sPreferences.getWriteVersionHeader());
         mWriteVersionHeader.setOnPreferenceChangeListener(new Preference.OnPreferenceChangeListener() {
->>>>>>> 37edd0f3
             public boolean onPreferenceChange(Preference preference, Object newValue) {
                 mWriteVersionHeader.setChecked((Boolean) newValue);
                 sPreferences.setWriteVersionHeader((Boolean) newValue);
