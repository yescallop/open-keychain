/*
 * Copyright (C) 2014 Dominik Schürmann <dominik@dominikschuermann.de>
 *
 * This program is free software: you can redistribute it and/or modify
 * it under the terms of the GNU General Public License as published by
 * the Free Software Foundation, either version 3 of the License, or
 * (at your option) any later version.
 *
 * This program is distributed in the hope that it will be useful,
 * but WITHOUT ANY WARRANTY; without even the implied warranty of
 * MERCHANTABILITY or FITNESS FOR A PARTICULAR PURPOSE.  See the
 * GNU General Public License for more details.
 *
 * You should have received a copy of the GNU General Public License
 * along with this program.  If not, see <http://www.gnu.org/licenses/>.
 */

package org.sufficientlysecure.keychain.ui;

<<<<<<< HEAD
=======
import android.app.ProgressDialog;
import android.content.Context;
import android.content.Intent;
>>>>>>> 4457b4a2
import android.os.Bundle;
import android.support.v4.app.Fragment;
import android.support.v4.app.FragmentTransaction;
import android.support.v7.app.ActionBarActivity;
<<<<<<< HEAD

import org.sufficientlysecure.keychain.R;
=======
import android.text.Editable;
import android.text.TextWatcher;
import android.util.Patterns;
import android.view.View;
import android.widget.ArrayAdapter;
import android.widget.AutoCompleteTextView;
import android.widget.CheckBox;
import android.widget.EditText;
import android.widget.Spinner;

import org.spongycastle.bcpg.sig.KeyFlags;
import org.sufficientlysecure.keychain.Constants;
import org.sufficientlysecure.keychain.R;
import org.sufficientlysecure.keychain.helper.ContactHelper;
import org.sufficientlysecure.keychain.service.KeychainIntentService;
import org.sufficientlysecure.keychain.service.KeychainIntentServiceHandler;
import org.sufficientlysecure.keychain.service.SaveKeyringParcel;
import org.sufficientlysecure.keychain.util.Notify;

import java.util.regex.Matcher;
>>>>>>> 4457b4a2

public class CreateKeyActivity extends ActionBarActivity {

    public static final String EXTRA_NAME = "name";
    public static final String EXTRA_EMAIL = "email";

    public static final int ANIM_NO = 0;
    public static final int ANIM_TO_RIGHT = 1;
    public static final int ANIM_TO_LEFT = 2;

    @Override
    public void onCreate(Bundle savedInstanceState) {
        super.onCreate(savedInstanceState);

        setContentView(R.layout.create_key_activity);

        // pass extras into fragment
        CreateKeyInputFragment frag =
                CreateKeyInputFragment.newInstance(
                        getIntent().getStringExtra(EXTRA_NAME),
                        getIntent().getStringExtra(EXTRA_EMAIL)
                );
        loadFragment(null, frag, ANIM_NO);
    }

    public void loadFragment(Bundle savedInstanceState, Fragment fragment, int animation) {
        // However, if we're being restored from a previous state,
        // then we don't need to do anything and should return or else
        // we could end up with overlapping fragments.
        if (savedInstanceState != null) {
            return;
        }

<<<<<<< HEAD
        // Add the fragment to the 'fragment_container' FrameLayout
        // NOTE: We use commitAllowingStateLoss() to prevent weird crashes!
        FragmentTransaction transaction = getSupportFragmentManager().beginTransaction();

        switch (animation) {
            case ANIM_NO:
                transaction.setCustomAnimations(0, 0);
                break;
            case ANIM_TO_LEFT:
                transaction.setCustomAnimations(R.anim.frag_slide_in_from_left, R.anim.frag_slide_out_to_right);
                break;
            case ANIM_TO_RIGHT:
                transaction.setCustomAnimations(R.anim.frag_slide_out_to_left, R.anim.frag_slide_in_from_right);
                transaction.addToBackStack("back");
                break;
=======
        saveHandler.showProgressDialog(this);

        startService(intent);
    }

    private void uploadKey() {
        // Send all information needed to service to upload key in other thread
        Intent intent = new Intent(this, KeychainIntentService.class);

        intent.setAction(KeychainIntentService.ACTION_UPLOAD_KEYRING);

        // set data uri as path to keyring
        // TODO
//        Uri blobUri = KeychainContract.KeyRingData.buildPublicKeyRingUri(mDataUri);
//        intent.setData(blobUri);

        // fill values for this action
        Bundle data = new Bundle();

        Spinner keyServer = (Spinner) findViewById(R.id.upload_key_keyserver);
        String server = (String) keyServer.getSelectedItem();
        data.putString(KeychainIntentService.UPLOAD_KEY_SERVER, server);

        intent.putExtra(KeychainIntentService.EXTRA_DATA, data);

        // Message is received after uploading is done in KeychainIntentService
        KeychainIntentServiceHandler saveHandler = new KeychainIntentServiceHandler(this,
                getString(R.string.progress_exporting), ProgressDialog.STYLE_HORIZONTAL) {
            public void handleMessage(Message message) {
                // handle messages by standard KeychainIntentServiceHandler first
                super.handleMessage(message);

                if (message.arg1 == KeychainIntentServiceHandler.MESSAGE_OKAY) {
                    Notify.showNotify(CreateKeyActivity.this, R.string.key_send_success,
                            Notify.Style.INFO);

                    CreateKeyActivity.this.setResult(RESULT_OK);
                    CreateKeyActivity.this.finish();
                }
            }
        };

        // Create a new Messenger for the communication back
        Messenger messenger = new Messenger(saveHandler);
        intent.putExtra(KeychainIntentService.EXTRA_MESSENGER, messenger);

        // show progress dialog
        saveHandler.showProgressDialog(this);

        // start service with intent
        startService(intent);
    }

    /**
     * Checks if text of given EditText is not empty. If it is empty an error is
     * set and the EditText gets the focus.
     *
     * @param context
     * @param editText
     * @return true if EditText is not empty
     */
    private static boolean isEditTextNotEmpty(Context context, EditText editText) {
        boolean output = true;
        if (editText.getText().toString().length() == 0) {
            editText.setError(context.getString(R.string.create_key_empty));
            editText.requestFocus();
            output = false;
        } else {
            editText.setError(null);
>>>>>>> 4457b4a2
        }
        transaction.replace(R.id.create_key_fragment_container, fragment)
                .commitAllowingStateLoss();
        // do it immediately!
        getSupportFragmentManager().executePendingTransactions();
    }

}<|MERGE_RESOLUTION|>--- conflicted
+++ resolved
@@ -17,41 +17,12 @@
 
 package org.sufficientlysecure.keychain.ui;
 
-<<<<<<< HEAD
-=======
-import android.app.ProgressDialog;
-import android.content.Context;
-import android.content.Intent;
->>>>>>> 4457b4a2
 import android.os.Bundle;
 import android.support.v4.app.Fragment;
 import android.support.v4.app.FragmentTransaction;
 import android.support.v7.app.ActionBarActivity;
-<<<<<<< HEAD
 
 import org.sufficientlysecure.keychain.R;
-=======
-import android.text.Editable;
-import android.text.TextWatcher;
-import android.util.Patterns;
-import android.view.View;
-import android.widget.ArrayAdapter;
-import android.widget.AutoCompleteTextView;
-import android.widget.CheckBox;
-import android.widget.EditText;
-import android.widget.Spinner;
-
-import org.spongycastle.bcpg.sig.KeyFlags;
-import org.sufficientlysecure.keychain.Constants;
-import org.sufficientlysecure.keychain.R;
-import org.sufficientlysecure.keychain.helper.ContactHelper;
-import org.sufficientlysecure.keychain.service.KeychainIntentService;
-import org.sufficientlysecure.keychain.service.KeychainIntentServiceHandler;
-import org.sufficientlysecure.keychain.service.SaveKeyringParcel;
-import org.sufficientlysecure.keychain.util.Notify;
-
-import java.util.regex.Matcher;
->>>>>>> 4457b4a2
 
 public class CreateKeyActivity extends ActionBarActivity {
 
@@ -85,7 +56,6 @@
             return;
         }
 
-<<<<<<< HEAD
         // Add the fragment to the 'fragment_container' FrameLayout
         // NOTE: We use commitAllowingStateLoss() to prevent weird crashes!
         FragmentTransaction transaction = getSupportFragmentManager().beginTransaction();
@@ -101,77 +71,7 @@
                 transaction.setCustomAnimations(R.anim.frag_slide_out_to_left, R.anim.frag_slide_in_from_right);
                 transaction.addToBackStack("back");
                 break;
-=======
-        saveHandler.showProgressDialog(this);
 
-        startService(intent);
-    }
-
-    private void uploadKey() {
-        // Send all information needed to service to upload key in other thread
-        Intent intent = new Intent(this, KeychainIntentService.class);
-
-        intent.setAction(KeychainIntentService.ACTION_UPLOAD_KEYRING);
-
-        // set data uri as path to keyring
-        // TODO
-//        Uri blobUri = KeychainContract.KeyRingData.buildPublicKeyRingUri(mDataUri);
-//        intent.setData(blobUri);
-
-        // fill values for this action
-        Bundle data = new Bundle();
-
-        Spinner keyServer = (Spinner) findViewById(R.id.upload_key_keyserver);
-        String server = (String) keyServer.getSelectedItem();
-        data.putString(KeychainIntentService.UPLOAD_KEY_SERVER, server);
-
-        intent.putExtra(KeychainIntentService.EXTRA_DATA, data);
-
-        // Message is received after uploading is done in KeychainIntentService
-        KeychainIntentServiceHandler saveHandler = new KeychainIntentServiceHandler(this,
-                getString(R.string.progress_exporting), ProgressDialog.STYLE_HORIZONTAL) {
-            public void handleMessage(Message message) {
-                // handle messages by standard KeychainIntentServiceHandler first
-                super.handleMessage(message);
-
-                if (message.arg1 == KeychainIntentServiceHandler.MESSAGE_OKAY) {
-                    Notify.showNotify(CreateKeyActivity.this, R.string.key_send_success,
-                            Notify.Style.INFO);
-
-                    CreateKeyActivity.this.setResult(RESULT_OK);
-                    CreateKeyActivity.this.finish();
-                }
-            }
-        };
-
-        // Create a new Messenger for the communication back
-        Messenger messenger = new Messenger(saveHandler);
-        intent.putExtra(KeychainIntentService.EXTRA_MESSENGER, messenger);
-
-        // show progress dialog
-        saveHandler.showProgressDialog(this);
-
-        // start service with intent
-        startService(intent);
-    }
-
-    /**
-     * Checks if text of given EditText is not empty. If it is empty an error is
-     * set and the EditText gets the focus.
-     *
-     * @param context
-     * @param editText
-     * @return true if EditText is not empty
-     */
-    private static boolean isEditTextNotEmpty(Context context, EditText editText) {
-        boolean output = true;
-        if (editText.getText().toString().length() == 0) {
-            editText.setError(context.getString(R.string.create_key_empty));
-            editText.requestFocus();
-            output = false;
-        } else {
-            editText.setError(null);
->>>>>>> 4457b4a2
         }
         transaction.replace(R.id.create_key_fragment_container, fragment)
                 .commitAllowingStateLoss();
