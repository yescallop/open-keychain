/*
 * Copyright (C) 2014 Dominik Schürmann <dominik@dominikschuermann.de>
 *
 * This program is free software: you can redistribute it and/or modify
 * it under the terms of the GNU General Public License as published by
 * the Free Software Foundation, either version 3 of the License, or
 * (at your option) any later version.
 *
 * This program is distributed in the hope that it will be useful,
 * but WITHOUT ANY WARRANTY; without even the implied warranty of
 * MERCHANTABILITY or FITNESS FOR A PARTICULAR PURPOSE.  See the
 * GNU General Public License for more details.
 *
 * You should have received a copy of the GNU General Public License
 * along with this program.  If not, see <http://www.gnu.org/licenses/>.
 */

package org.sufficientlysecure.keychain.ui;


import java.io.File;
import java.io.IOException;
import java.util.ArrayList;
import java.util.HashMap;
import java.util.List;

import android.app.Activity;
import android.content.ClipDescription;
import android.content.Context;
import android.content.Intent;
import android.content.pm.ResolveInfo;
import android.graphics.Bitmap;
import android.graphics.Point;
import android.graphics.drawable.BitmapDrawable;
import android.graphics.drawable.Drawable;
import android.net.Uri;
import android.os.AsyncTask;
import android.os.Bundle;
import android.support.v7.widget.DefaultItemAnimator;
import android.support.v7.widget.LinearLayoutManager;
import android.support.v7.widget.RecyclerView;
import android.text.TextUtils;
import android.view.LayoutInflater;
import android.view.MenuItem;
import android.view.View;
import android.view.View.OnClickListener;
import android.view.ViewGroup;
import android.widget.ImageView;
import android.widget.PopupMenu;
import android.widget.PopupMenu.OnDismissListener;
import android.widget.PopupMenu.OnMenuItemClickListener;
import android.widget.ProgressBar;
import android.widget.TextView;
import android.widget.ViewAnimator;

import org.openintents.openpgp.OpenPgpMetadata;
import org.openintents.openpgp.OpenPgpSignatureResult;
import org.sufficientlysecure.keychain.Constants;
import org.sufficientlysecure.keychain.R;
import org.sufficientlysecure.keychain.operations.results.DecryptVerifyResult;
import org.sufficientlysecure.keychain.operations.results.MimeParsingResult;
import org.sufficientlysecure.keychain.pgp.PgpDecryptVerifyInputParcel;
import org.sufficientlysecure.keychain.provider.KeychainContract.KeyRings;
import org.sufficientlysecure.keychain.provider.TemporaryStorageProvider;
// this import NEEDS to be above the ViewModel one, or it won't compile! (as of 06/06/15)
import org.sufficientlysecure.keychain.service.MimeParsingParcel;
import org.sufficientlysecure.keychain.ui.base.CryptoOperationHelper;
import org.sufficientlysecure.keychain.ui.base.QueueingCryptoOperationFragment;
import org.sufficientlysecure.keychain.ui.util.KeyFormattingUtils.StatusHolder;
import org.sufficientlysecure.keychain.ui.DecryptListFragment.DecryptFilesAdapter.ViewModel;
import org.sufficientlysecure.keychain.ui.adapter.SpacesItemDecoration;
import org.sufficientlysecure.keychain.ui.util.FormattingUtils;
import org.sufficientlysecure.keychain.ui.util.KeyFormattingUtils;
import org.sufficientlysecure.keychain.ui.util.Notify;
import org.sufficientlysecure.keychain.ui.util.Notify.Style;
import org.sufficientlysecure.keychain.util.FileHelper;
import org.sufficientlysecure.keychain.util.Log;
import org.sufficientlysecure.keychain.util.ParcelableHashMap;


public class DecryptListFragment
        extends QueueingCryptoOperationFragment<PgpDecryptVerifyInputParcel,DecryptVerifyResult>
        implements OnMenuItemClickListener {

    public static final String ARG_INPUT_URIS = "input_uris";
    public static final String ARG_OUTPUT_URIS = "output_uris";
    public static final String ARG_CANCELLED_URIS = "cancelled_uris";
    public static final String ARG_RESULTS = "results";

    private static final int REQUEST_CODE_OUTPUT = 0x00007007;
    public static final String ARG_CURRENT_URI = "current_uri";

    private ArrayList<Uri> mInputUris;
    private HashMap<Uri, Uri> mOutputUris;
    private ArrayList<Uri> mPendingInputUris;
    private ArrayList<Uri> mCancelledInputUris;

    private Uri mCurrentInputUri;

    private DecryptFilesAdapter mAdapter;

    /**
     * Creates new instance of this fragment
     */
    public static DecryptListFragment newInstance(ArrayList<Uri> uris) {
        DecryptListFragment frag = new DecryptListFragment();

        Bundle args = new Bundle();
        args.putParcelableArrayList(ARG_INPUT_URIS, uris);
        frag.setArguments(args);

        return frag;
    }

    public DecryptListFragment() {
        super(null);
    }

    /**
     * Inflate the layout for this fragment
     */
    @Override
    public View onCreateView(LayoutInflater inflater, ViewGroup container, Bundle savedInstanceState) {
        View view = inflater.inflate(R.layout.decrypt_files_list_fragment, container, false);

        RecyclerView vFilesList = (RecyclerView) view.findViewById(R.id.decrypted_files_list);

        vFilesList.addItemDecoration(new SpacesItemDecoration(
                FormattingUtils.dpToPx(getActivity(), 4)));
        vFilesList.setHasFixedSize(true);
        // TODO make this a grid, for tablets!
        vFilesList.setLayoutManager(new LinearLayoutManager(getActivity()));
        vFilesList.setItemAnimator(new DefaultItemAnimator());

        mAdapter = new DecryptFilesAdapter(getActivity(), this);
        vFilesList.setAdapter(mAdapter);

        return view;
    }

    @Override
    public void onSaveInstanceState(Bundle outState) {
        super.onSaveInstanceState(outState);

        outState.putParcelableArrayList(ARG_INPUT_URIS, mInputUris);

        HashMap<Uri,DecryptVerifyResult> results = new HashMap<>(mInputUris.size());
        for (Uri uri : mInputUris) {
            if (mPendingInputUris.contains(uri)) {
                continue;
            }
            DecryptVerifyResult result = mAdapter.getItemResult(uri);
            if (result != null) {
                results.put(uri, result);
            }
        }

        outState.putParcelable(ARG_RESULTS, new ParcelableHashMap<>(results));
        outState.putParcelable(ARG_OUTPUT_URIS, new ParcelableHashMap<>(mOutputUris));
        outState.putParcelableArrayList(ARG_CANCELLED_URIS, mCancelledInputUris);
        outState.putParcelable(ARG_CURRENT_URI, mCurrentInputUri);

    }

    @Override
    public void onActivityCreated(Bundle savedInstanceState) {
        super.onActivityCreated(savedInstanceState);

        Bundle args = savedInstanceState != null ? savedInstanceState : getArguments();

        ArrayList<Uri> inputUris = getArguments().getParcelableArrayList(ARG_INPUT_URIS);
        ArrayList<Uri> cancelledUris = args.getParcelableArrayList(ARG_CANCELLED_URIS);
        ParcelableHashMap<Uri,Uri> outputUris = args.getParcelable(ARG_OUTPUT_URIS);
        ParcelableHashMap<Uri,DecryptVerifyResult> results = args.getParcelable(ARG_RESULTS);
        Uri currentInputUri = args.getParcelable(ARG_CURRENT_URI);

        displayInputUris(inputUris, currentInputUri, cancelledUris,
                outputUris != null ? outputUris.getMap() : null,
                results != null ? results.getMap() : null
        );
    }

    private void displayInputUris(ArrayList<Uri> inputUris, Uri currentInputUri,
            ArrayList<Uri> cancelledUris, HashMap<Uri,Uri> outputUris,
            HashMap<Uri,DecryptVerifyResult> results) {

        mInputUris = inputUris;
        mCurrentInputUri = currentInputUri;
        mOutputUris = outputUris != null ? outputUris : new HashMap<Uri,Uri>(inputUris.size());
        mCancelledInputUris = cancelledUris != null ? cancelledUris : new ArrayList<Uri>();

        mPendingInputUris = new ArrayList<>();

        for (final Uri uri : inputUris) {
            mAdapter.add(uri);

            if (uri.equals(mCurrentInputUri)) {
                continue;
            }

            if (mCancelledInputUris.contains(uri)) {
                mAdapter.setCancelled(uri, new OnClickListener() {
                    @Override
                    public void onClick(View v) {
                        retryUri(uri);
                    }
                });
                continue;
            }

            if (results != null && results.containsKey(uri)) {
                processResult(uri, results.get(uri));
            } else {
                mOutputUris.put(uri, TemporaryStorageProvider.createFile(getActivity()));
                mPendingInputUris.add(uri);
            }
        }

        if (mCurrentInputUri == null) {
            cryptoOperation();
        }
    }

    @Override
    public void onActivityResult(int requestCode, int resultCode, Intent data) {
        switch (requestCode) {
            case REQUEST_CODE_OUTPUT: {
                // This happens after output file was selected, so start our operation
                if (resultCode == Activity.RESULT_OK && data != null) {
                    Uri decryptedFileUri = mOutputUris.get(mCurrentInputUri);
                    Uri saveUri = data.getData();
                    saveFile(decryptedFileUri, saveUri);
                    mCurrentInputUri = null;
                }
                return;
            }

            default: {
                super.onActivityResult(requestCode, resultCode, data);
            }
        }
    }

    private void saveFile(Uri decryptedFileUri, Uri saveUri) {
        Activity activity = getActivity();
        if (activity == null) {
            return;
        }

        try {
            FileHelper.copyUriData(activity, decryptedFileUri, saveUri);
            Notify.create(activity, R.string.file_saved, Style.OK).show();
        } catch (IOException e) {
            Log.e(Constants.TAG, "error saving file", e);
            Notify.create(activity, R.string.error_saving_file, Style.ERROR).show();
        }
    }

    @Override
    public boolean onCryptoSetProgress(String msg, int progress, int max) {
        mAdapter.setProgress(mCurrentInputUri, progress, max, msg);
        return true;
    }

    @Override
    public void onQueuedOperationError(DecryptVerifyResult result) {
        final Uri uri = mCurrentInputUri;
        mCurrentInputUri = null;

        mAdapter.addResult(uri, result, null, null, null);

        cryptoOperation();
    }

    @Override
    public void onQueuedOperationSuccess(DecryptVerifyResult result) {
        Uri uri = mCurrentInputUri;
        mCurrentInputUri = null;

        processResult(uri, result);

        cryptoOperation();
    }

    @Override
    public void onCryptoOperationCancelled() {
        super.onCryptoOperationCancelled();

        final Uri uri = mCurrentInputUri;
        mCurrentInputUri = null;

        mCancelledInputUris.add(uri);
        mAdapter.setCancelled(uri, new OnClickListener() {
            @Override
            public void onClick(View v) {
                retryUri(uri);
            }
        });

        cryptoOperation();

    }

    private void processResult(final Uri uri, final DecryptVerifyResult result) {

        new AsyncTask<Void, Void, Drawable>() {
            @Override
            protected Drawable doInBackground(Void... params) {

                Context context = getActivity();
                if (result.getDecryptionMetadata() == null || context == null) {
                    return null;
                }

                String type = result.getDecryptionMetadata().getMimeType();
                Uri outputUri = mOutputUris.get(uri);
                if (type == null || outputUri == null) {
                    return null;
                }

                TemporaryStorageProvider.setMimeType(context, outputUri, type);

                if (ClipDescription.compareMimeTypes(type, "image/*")) {
                    int px = FormattingUtils.dpToPx(context, 48);
                    Bitmap bitmap = FileHelper.getThumbnail(context, outputUri, new Point(px, px));
                    return new BitmapDrawable(context.getResources(), bitmap);
                }

                final Intent intent = new Intent(Intent.ACTION_VIEW);
                intent.setDataAndType(outputUri, type);

                final List<ResolveInfo> matches =
                        context.getPackageManager().queryIntentActivities(intent, 0);
                //noinspection LoopStatementThatDoesntLoop
                for (ResolveInfo match : matches) {
                    return match.loadIcon(getActivity().getPackageManager());
                }

                return null;

            }

            @Override
            protected void onPostExecute(Drawable icon) {
                processResult(uri, result, icon);
            }
        }.execute();

    }

    private void processResult(final Uri uri, DecryptVerifyResult result, Drawable icon) {

        OnClickListener onFileClick = null, onKeyClick = null;

        OpenPgpSignatureResult sigResult = result.getSignatureResult();
        if (sigResult != null) {
            final long keyId = sigResult.getKeyId();
            if (sigResult.getResult() != OpenPgpSignatureResult.RESULT_KEY_MISSING) {
                onKeyClick = new OnClickListener() {
                    @Override
                    public void onClick(View view) {
                        Activity activity = getActivity();
                        if (activity == null) {
                            return;
                        }
                        Intent intent = new Intent(activity, ViewKeyActivity.class);
                        intent.setData(KeyRings.buildUnifiedKeyRingUri(keyId));
                        activity.startActivity(intent);
                    }
                };
            }
        }

        if (result.success() && result.getDecryptionMetadata() != null) {
            onFileClick = new OnClickListener() {
                @Override
                public void onClick(View view) {
                    displayWithViewIntent(uri, false);
                }
            };
        }

        mAdapter.addResult(uri, result, icon, onFileClick, onKeyClick);

    }

    public void retryUri(Uri uri) {

        // never interrupt running operations!
        if (mCurrentInputUri != null) {
            return;
        }

        // un-cancel this one
        mCancelledInputUris.remove(uri);
        mPendingInputUris.add(uri);
        mAdapter.setCancelled(uri, null);

        cryptoOperation();

    }

    public void displayWithViewIntent(final Uri uri, boolean share) {
        Activity activity = getActivity();
        if (activity == null || mCurrentInputUri != null) {
            return;
        }

        final Uri outputUri = mOutputUris.get(uri);
        final DecryptVerifyResult result = mAdapter.getItemResult(uri);
        if (outputUri == null || result == null) {
            return;
        }

        final OpenPgpMetadata metadata = result.getDecryptionMetadata();

        // text/plain is a special case where we extract the uri content into
        // the EXTRA_TEXT extra ourselves, and display a chooser which includes
        // OpenKeychain's internal viewer
        if ("text/plain".equals(metadata.getMimeType())) {

<<<<<<< HEAD
            parseMime(outputUri);

            // this is a significant i/o operation, use an asynctask
//            new AsyncTask<Void,Void,Intent>() {
//
//                @Override
//                protected Intent doInBackground(Void... params) {
//
//                    Activity activity = getActivity();
//                    if (activity == null) {
//                        return null;
//                    }
//
//                    Intent intent = new Intent(Intent.ACTION_VIEW);
//                    intent.setDataAndType(outputUri, "text/plain");
//                    intent.setFlags(Intent.FLAG_GRANT_READ_URI_PERMISSION);
//                    return intent;
//                }
//
//                @Override
//                protected void onPostExecute(Intent intent) {
//                    // for result so we can possibly get a snackbar error from internal viewer
//                    Activity activity = getActivity();
//                    if (intent == null || activity == null) {
//                        return;
//                    }
//
//                    LabeledIntent internalIntent = new LabeledIntent(
//                            new Intent(intent)
//                                    .setClass(activity, DisplayTextActivity.class)
//                                    .putExtra(DisplayTextActivity.EXTRA_METADATA, result),
//                            BuildConfig.APPLICATION_ID, R.string.view_internal, R.drawable.ic_launcher);
//
//                    Intent chooserIntent = Intent.createChooser(intent, getString(R.string.intent_show));
//                    chooserIntent.putExtra(Intent.EXTRA_INITIAL_INTENTS,
//                            new Parcelable[] { internalIntent });
//
//                    activity.startActivity(chooserIntent);
//                }
//
//            }.execute();
=======
            if (share) {
                try {
                    String plaintext = FileHelper.readTextFromUri(activity, outputUri, result.getCharset());

                    Intent intent = new Intent(Intent.ACTION_SEND);
                    intent.setType(metadata.getMimeType());
                    intent.putExtra(Intent.EXTRA_TEXT, plaintext);
                    startActivity(intent);

                } catch (IOException e) {
                    Notify.create(activity, R.string.error_preparing_data, Style.ERROR).show();
                }

                return;
            }

            Intent intent = new Intent(activity, DisplayTextActivity.class);
            intent.setAction(Intent.ACTION_VIEW);
            intent.setDataAndType(outputUri, metadata.getMimeType());
            intent.putExtra(DisplayTextActivity.EXTRA_METADATA, result);
            activity.startActivity(intent);

        } else {

            Intent intent;
            if (share) {
                intent = new Intent(Intent.ACTION_SEND);
                intent.setType(metadata.getMimeType());
                intent.putExtra(Intent.EXTRA_STREAM, outputUri);
            } else {
                intent = new Intent(Intent.ACTION_VIEW);
                intent.setDataAndType(outputUri, metadata.getMimeType());
            }
>>>>>>> d5dd6a49

            intent.setFlags(Intent.FLAG_GRANT_READ_URI_PERMISSION);

            Intent chooserIntent = Intent.createChooser(intent, getString(R.string.intent_show));
            chooserIntent.setFlags(Intent.FLAG_GRANT_READ_URI_PERMISSION);
            activity.startActivity(chooserIntent);
        }

    }

    private void parseMime(final Uri inputUri) {

        CryptoOperationHelper.Callback<MimeParsingParcel, MimeParsingResult> callback
                = new CryptoOperationHelper.Callback<MimeParsingParcel, MimeParsingResult>() {

            @Override
            public MimeParsingParcel createOperationInput() {
                return new MimeParsingParcel(inputUri, null);
            }

            @Override
            public void onCryptoOperationSuccess(MimeParsingResult result) {
                handleResult(result);
            }

            @Override
            public void onCryptoOperationCancelled() {

            }

            @Override
            public void onCryptoOperationError(MimeParsingResult result) {
                handleResult(result);
            }

            public void handleResult(MimeParsingResult result) {
                // TODO: merge with other log
//                saveKeyResult.getLog().add(result, 0);

                mOutputUris = new HashMap<>(result.getTemporaryUris().size());
                for (Uri tempUri : result.getTemporaryUris()) {
                    // TODO: use same inputUri for all?
                    mOutputUris.put(inputUri, tempUri);
                }
            }

            @Override
            public boolean onCryptoSetProgress(String msg, int progress, int max) {
                return false;
            }
        };

        CryptoOperationHelper mimeParsingHelper = new CryptoOperationHelper<>(3, this, callback, R.string.progress_uploading);
        mimeParsingHelper.cryptoOperation();
    }

    @Override
    public PgpDecryptVerifyInputParcel createOperationInput() {

        if (mCurrentInputUri == null) {
            if (mPendingInputUris.isEmpty()) {
                // nothing left to do
                return null;
            }

            mCurrentInputUri = mPendingInputUris.remove(0);
        }

        Uri currentOutputUri = mOutputUris.get(mCurrentInputUri);
        Log.d(Constants.TAG, "mInputUri=" + mCurrentInputUri + ", mOutputUri=" + currentOutputUri);

        return new PgpDecryptVerifyInputParcel(mCurrentInputUri, currentOutputUri)
                .setAllowSymmetricDecryption(true);

    }

    @Override
    public boolean onMenuItemClick(MenuItem menuItem) {
        if (mAdapter.mMenuClickedModel == null || !mAdapter.mMenuClickedModel.hasResult()) {
            return false;
        }

        // don't process menu items until all items are done!
        if (!mPendingInputUris.isEmpty()) {
            return true;
        }

        Activity activity = getActivity();
        if (activity == null) {
            return false;
        }

        ViewModel model = mAdapter.mMenuClickedModel;
        DecryptVerifyResult result = model.mResult;
        switch (menuItem.getItemId()) {
            case R.id.view_log:
                Intent intent = new Intent(activity, LogDisplayActivity.class);
                intent.putExtra(LogDisplayFragment.EXTRA_RESULT, result);
                activity.startActivity(intent);
                return true;
            case R.id.decrypt_share:
                displayWithViewIntent(model.mInputUri, true);
                return true;
            case R.id.decrypt_save:
                OpenPgpMetadata metadata = result.getDecryptionMetadata();
                if (metadata == null) {
                    return true;
                }
                mCurrentInputUri = model.mInputUri;
                FileHelper.saveDocument(this, metadata.getFilename(), model.mInputUri, metadata.getMimeType(),
                        R.string.title_decrypt_to_file, R.string.specify_file_to_decrypt_to, REQUEST_CODE_OUTPUT);
                return true;
            case R.id.decrypt_delete:
                deleteFile(activity, model.mInputUri);
                return true;
        }
        return false;
    }

    private void deleteFile(Activity activity, Uri uri) {

        if ("file".equals(uri.getScheme())) {
            File file = new File(uri.getPath());
            if (file.delete()) {
                Notify.create(activity, R.string.file_delete_ok, Style.OK).show();
            } else {
                Notify.create(activity, R.string.file_delete_none, Style.WARN).show();
            }
            return;
        }

        if ("content".equals(uri.getScheme())) {
            try {
                int deleted = activity.getContentResolver().delete(uri, null, null);
                if (deleted > 0) {
                    Notify.create(activity, R.string.file_delete_ok, Style.OK).show();
                } else {
                    Notify.create(activity, R.string.file_delete_none, Style.WARN).show();
                }
            } catch (Exception e) {
                Log.e(Constants.TAG, "exception deleting file", e);
                Notify.create(activity, R.string.file_delete_exception, Style.ERROR).show();
            }
            return;
        }

        Notify.create(activity, R.string.file_delete_exception, Style.ERROR).show();

    }

    public static class DecryptFilesAdapter extends RecyclerView.Adapter<ViewHolder> {
        private Context mContext;
        private ArrayList<ViewModel> mDataset;
        private OnMenuItemClickListener mMenuItemClickListener;
        private ViewModel mMenuClickedModel;

        public class ViewModel {
            Context mContext;
            Uri mInputUri;
            DecryptVerifyResult mResult;
            Drawable mIcon;

            OnClickListener mOnFileClickListener;
            OnClickListener mOnKeyClickListener;

            int mProgress, mMax;
            String mProgressMsg;
            OnClickListener mCancelled;

            ViewModel(Context context, Uri uri) {
                mContext = context;
                mInputUri = uri;
                mProgress = 0;
                mMax = 100;
                mCancelled = null;
            }

            void addResult(DecryptVerifyResult result) {
                mResult = result;
            }

            void addIcon(Drawable icon) {
                mIcon = icon;
            }

            void setOnClickListeners(OnClickListener onFileClick, OnClickListener onKeyClick) {
                mOnFileClickListener = onFileClick;
                mOnKeyClickListener = onKeyClick;
            }

            boolean hasResult() {
                return mResult != null;
            }

            void setCancelled(OnClickListener retryListener) {
                mCancelled = retryListener;
            }

            void setProgress(int progress, int max, String msg) {
                if (msg != null) {
                    mProgressMsg = msg;
                }
                mProgress = progress;
                mMax = max;
            }

            // Depends on inputUri only
            @Override
            public boolean equals(Object o) {
                if (this == o) {
                    return true;
                }
                if (o == null || getClass() != o.getClass()) {
                    return false;
                }
                ViewModel viewModel = (ViewModel) o;
                return !(mInputUri != null ? !mInputUri.equals(viewModel.mInputUri)
                        : viewModel.mInputUri != null);
            }

            // Depends on inputUri only
            @Override
            public int hashCode() {
                return mResult != null ? mResult.hashCode() : 0;
            }

            @Override
            public String toString() {
                return mResult.toString();
            }
        }

        // Provide a suitable constructor (depends on the kind of dataset)
        public DecryptFilesAdapter(Context context, OnMenuItemClickListener menuItemClickListener) {
            mContext = context;
            mMenuItemClickListener = menuItemClickListener;
            mDataset = new ArrayList<>();
        }

        // Create new views (invoked by the layout manager)
        @Override
        public ViewHolder onCreateViewHolder(ViewGroup parent, int viewType) {
            //inflate your layout and pass it to view holder
            View v = LayoutInflater.from(parent.getContext())
                    .inflate(R.layout.decrypt_list_entry, parent, false);
            return new ViewHolder(v);
        }

        // Replace the contents of a view (invoked by the layout manager)
        @Override
        public void onBindViewHolder(ViewHolder holder, final int position) {
            // - get element from your dataset at this position
            // - replace the contents of the view with that element
            final ViewModel model = mDataset.get(position);

            if (model.mCancelled != null) {
                bindItemCancelled(holder, model);
                return;
            }

            if (!model.hasResult()) {
                bindItemProgress(holder, model);
                return;
            }

            if (model.mResult.success()) {
                bindItemSuccess(holder, model);
            } else {
                bindItemFailure(holder, model);
            }

        }

        private void bindItemCancelled(ViewHolder holder, ViewModel model) {
            if (holder.vAnimator.getDisplayedChild() != 3) {
                holder.vAnimator.setDisplayedChild(3);
            }

            holder.vCancelledRetry.setOnClickListener(model.mCancelled);
        }

        private void bindItemProgress(ViewHolder holder, ViewModel model) {
            if (holder.vAnimator.getDisplayedChild() != 0) {
                holder.vAnimator.setDisplayedChild(0);
            }

            holder.vProgress.setProgress(model.mProgress);
            holder.vProgress.setMax(model.mMax);
            if (model.mProgressMsg != null) {
                holder.vProgressMsg.setText(model.mProgressMsg);
            }
        }

        private void bindItemSuccess(ViewHolder holder, final ViewModel model) {
            if (holder.vAnimator.getDisplayedChild() != 1) {
                holder.vAnimator.setDisplayedChild(1);
            }

            KeyFormattingUtils.setStatus(mContext, holder, model.mResult);

            final OpenPgpMetadata metadata = model.mResult.getDecryptionMetadata();

            String filename;
            if (metadata == null) {
                filename = mContext.getString(R.string.filename_unknown);
            } else if (TextUtils.isEmpty(metadata.getFilename())) {
                filename = mContext.getString("text/plain".equals(metadata.getMimeType())
                        ? R.string.filename_unknown_text : R.string.filename_unknown);
            } else {
                filename = metadata.getFilename();
            }
            holder.vFilename.setText(filename);

            long size = metadata == null ? 0 : metadata.getOriginalSize();
            if (size == -1 || size == 0) {
                holder.vFilesize.setText("");
            } else {
                holder.vFilesize.setText(FileHelper.readableFileSize(size));
            }

            if (model.mIcon != null) {
                holder.vThumbnail.setImageDrawable(model.mIcon);
            } else {
                holder.vThumbnail.setImageResource(R.drawable.ic_doc_generic_am);
            }

            holder.vFile.setOnClickListener(model.mOnFileClickListener);
            holder.vSignatureLayout.setOnClickListener(model.mOnKeyClickListener);

            holder.vContextMenu.setTag(model);
            holder.vContextMenu.setOnClickListener(new OnClickListener() {
                @Override
                public void onClick(View view) {
                    mMenuClickedModel = model;
                    PopupMenu menu = new PopupMenu(mContext, view);
                    menu.inflate(R.menu.decrypt_item_context_menu);
                    menu.setOnMenuItemClickListener(mMenuItemClickListener);
                    menu.setOnDismissListener(new OnDismissListener() {
                        @Override
                        public void onDismiss(PopupMenu popupMenu) {
                            mMenuClickedModel = null;
                        }
                    });
                    menu.show();
                }
            });
        }

        private void bindItemFailure(ViewHolder holder, final ViewModel model) {
            if (holder.vAnimator.getDisplayedChild() != 2) {
                holder.vAnimator.setDisplayedChild(2);
            }

            holder.vErrorMsg.setText(model.mResult.getLog().getLast().mType.getMsgId());

            holder.vErrorViewLog.setOnClickListener(new OnClickListener() {
                @Override
                public void onClick(View v) {
                    Intent intent = new Intent(mContext, LogDisplayActivity.class);
                    intent.putExtra(LogDisplayFragment.EXTRA_RESULT, model.mResult);
                    mContext.startActivity(intent);
                }
            });

        }

        // Return the size of your dataset (invoked by the layout manager)
        @Override
        public int getItemCount() {
            return mDataset.size();
        }

        public DecryptVerifyResult getItemResult(Uri uri) {
            ViewModel model = new ViewModel(mContext, uri);
            int pos = mDataset.indexOf(model);
            if (pos == -1) {
                return null;
            }
            model = mDataset.get(pos);

            return model.mResult;
        }

        public void add(Uri uri) {
            ViewModel newModel = new ViewModel(mContext, uri);
            mDataset.add(newModel);
            notifyItemInserted(mDataset.size());
        }

        public void setProgress(Uri uri, int progress, int max, String msg) {
            ViewModel newModel = new ViewModel(mContext, uri);
            int pos = mDataset.indexOf(newModel);
            mDataset.get(pos).setProgress(progress, max, msg);
            notifyItemChanged(pos);
        }

        public void setCancelled(Uri uri, OnClickListener retryListener) {
            ViewModel newModel = new ViewModel(mContext, uri);
            int pos = mDataset.indexOf(newModel);
            mDataset.get(pos).setCancelled(retryListener);
            notifyItemChanged(pos);
        }

        public void addResult(Uri uri, DecryptVerifyResult result, Drawable icon,
                OnClickListener onFileClick, OnClickListener onKeyClick) {

            ViewModel model = new ViewModel(mContext, uri);
            int pos = mDataset.indexOf(model);
            model = mDataset.get(pos);

            model.addResult(result);
            if (icon != null) {
                model.addIcon(icon);
            }
            model.setOnClickListeners(onFileClick, onKeyClick);

            notifyItemChanged(pos);
        }

    }


    // Provide a reference to the views for each data item
    // Complex data items may need more than one view per item, and
    // you provide access to all the views for a data item in a view holder
    public static class ViewHolder extends RecyclerView.ViewHolder implements StatusHolder {
        public ViewAnimator vAnimator;

        public ProgressBar vProgress;
        public TextView vProgressMsg;

        public View vFile;
        public TextView vFilename;
        public TextView vFilesize;
        public ImageView vThumbnail;

        public ImageView vEncStatusIcon;
        public TextView vEncStatusText;

        public ImageView vSigStatusIcon;
        public TextView vSigStatusText;
        public View vSignatureLayout;
        public TextView vSignatureName;
        public TextView vSignatureMail;
        public TextView vSignatureAction;
        public View vContextMenu;

        public TextView vErrorMsg;
        public ImageView vErrorViewLog;

        public ImageView vCancelledRetry;

        public ViewHolder(View itemView) {
            super(itemView);

            vAnimator = (ViewAnimator) itemView.findViewById(R.id.view_animator);

            vProgress = (ProgressBar) itemView.findViewById(R.id.progress);
            vProgressMsg = (TextView) itemView.findViewById(R.id.progress_msg);

            vFile = itemView.findViewById(R.id.file);
            vFilename = (TextView) itemView.findViewById(R.id.filename);
            vFilesize = (TextView) itemView.findViewById(R.id.filesize);
            vThumbnail = (ImageView) itemView.findViewById(R.id.thumbnail);

            vEncStatusIcon = (ImageView) itemView.findViewById(R.id.result_encryption_icon);
            vEncStatusText = (TextView) itemView.findViewById(R.id.result_encryption_text);

            vSigStatusIcon = (ImageView) itemView.findViewById(R.id.result_signature_icon);
            vSigStatusText = (TextView) itemView.findViewById(R.id.result_signature_text);
            vSignatureLayout = itemView.findViewById(R.id.result_signature_layout);
            vSignatureName = (TextView) itemView.findViewById(R.id.result_signature_name);
            vSignatureMail= (TextView) itemView.findViewById(R.id.result_signature_email);
            vSignatureAction = (TextView) itemView.findViewById(R.id.result_signature_action);

            vContextMenu = itemView.findViewById(R.id.context_menu);

            vErrorMsg = (TextView) itemView.findViewById(R.id.result_error_msg);
            vErrorViewLog = (ImageView) itemView.findViewById(R.id.result_error_log);

            vCancelledRetry = (ImageView) itemView.findViewById(R.id.cancel_retry);

        }

        @Override
        public ImageView getEncryptionStatusIcon() {
            return vEncStatusIcon;
        }

        @Override
        public TextView getEncryptionStatusText() {
            return vEncStatusText;
        }

        @Override
        public ImageView getSignatureStatusIcon() {
            return vSigStatusIcon;
        }

        @Override
        public TextView getSignatureStatusText() {
            return vSigStatusText;
        }

        @Override
        public View getSignatureLayout() {
            return vSignatureLayout;
        }

        @Override
        public TextView getSignatureAction() {
            return vSignatureAction;
        }

        @Override
        public TextView getSignatureUserName() {
            return vSignatureName;
        }

        @Override
        public TextView getSignatureUserEmail() {
            return vSignatureMail;
        }

        @Override
        public boolean hasEncrypt() {
            return true;
        }
    }

}<|MERGE_RESOLUTION|>--- conflicted
+++ resolved
@@ -419,49 +419,6 @@
         // OpenKeychain's internal viewer
         if ("text/plain".equals(metadata.getMimeType())) {
 
-<<<<<<< HEAD
-            parseMime(outputUri);
-
-            // this is a significant i/o operation, use an asynctask
-//            new AsyncTask<Void,Void,Intent>() {
-//
-//                @Override
-//                protected Intent doInBackground(Void... params) {
-//
-//                    Activity activity = getActivity();
-//                    if (activity == null) {
-//                        return null;
-//                    }
-//
-//                    Intent intent = new Intent(Intent.ACTION_VIEW);
-//                    intent.setDataAndType(outputUri, "text/plain");
-//                    intent.setFlags(Intent.FLAG_GRANT_READ_URI_PERMISSION);
-//                    return intent;
-//                }
-//
-//                @Override
-//                protected void onPostExecute(Intent intent) {
-//                    // for result so we can possibly get a snackbar error from internal viewer
-//                    Activity activity = getActivity();
-//                    if (intent == null || activity == null) {
-//                        return;
-//                    }
-//
-//                    LabeledIntent internalIntent = new LabeledIntent(
-//                            new Intent(intent)
-//                                    .setClass(activity, DisplayTextActivity.class)
-//                                    .putExtra(DisplayTextActivity.EXTRA_METADATA, result),
-//                            BuildConfig.APPLICATION_ID, R.string.view_internal, R.drawable.ic_launcher);
-//
-//                    Intent chooserIntent = Intent.createChooser(intent, getString(R.string.intent_show));
-//                    chooserIntent.putExtra(Intent.EXTRA_INITIAL_INTENTS,
-//                            new Parcelable[] { internalIntent });
-//
-//                    activity.startActivity(chooserIntent);
-//                }
-//
-//            }.execute();
-=======
             if (share) {
                 try {
                     String plaintext = FileHelper.readTextFromUri(activity, outputUri, result.getCharset());
@@ -495,7 +452,6 @@
                 intent = new Intent(Intent.ACTION_VIEW);
                 intent.setDataAndType(outputUri, metadata.getMimeType());
             }
->>>>>>> d5dd6a49
 
             intent.setFlags(Intent.FLAG_GRANT_READ_URI_PERMISSION);
 
@@ -504,52 +460,6 @@
             activity.startActivity(chooserIntent);
         }
 
-    }
-
-    private void parseMime(final Uri inputUri) {
-
-        CryptoOperationHelper.Callback<MimeParsingParcel, MimeParsingResult> callback
-                = new CryptoOperationHelper.Callback<MimeParsingParcel, MimeParsingResult>() {
-
-            @Override
-            public MimeParsingParcel createOperationInput() {
-                return new MimeParsingParcel(inputUri, null);
-            }
-
-            @Override
-            public void onCryptoOperationSuccess(MimeParsingResult result) {
-                handleResult(result);
-            }
-
-            @Override
-            public void onCryptoOperationCancelled() {
-
-            }
-
-            @Override
-            public void onCryptoOperationError(MimeParsingResult result) {
-                handleResult(result);
-            }
-
-            public void handleResult(MimeParsingResult result) {
-                // TODO: merge with other log
-//                saveKeyResult.getLog().add(result, 0);
-
-                mOutputUris = new HashMap<>(result.getTemporaryUris().size());
-                for (Uri tempUri : result.getTemporaryUris()) {
-                    // TODO: use same inputUri for all?
-                    mOutputUris.put(inputUri, tempUri);
-                }
-            }
-
-            @Override
-            public boolean onCryptoSetProgress(String msg, int progress, int max) {
-                return false;
-            }
-        };
-
-        CryptoOperationHelper mimeParsingHelper = new CryptoOperationHelper<>(3, this, callback, R.string.progress_uploading);
-        mimeParsingHelper.cryptoOperation();
     }
 
     @Override
