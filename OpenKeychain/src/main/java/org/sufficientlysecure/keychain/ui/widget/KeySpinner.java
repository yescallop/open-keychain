--- conflicted
+++ resolved
@@ -20,22 +20,14 @@
 
 import android.content.Context;
 import android.database.Cursor;
-<<<<<<< HEAD
 import android.os.Bundle;
 import android.os.Parcelable;
 import android.support.annotation.NonNull;
-=======
-import android.graphics.Color;
 import android.support.annotation.StringRes;
->>>>>>> 5b75b542
 import android.support.v4.app.FragmentActivity;
 import android.support.v4.app.LoaderManager;
 import android.support.v4.content.Loader;
 import android.support.v7.widget.AppCompatSpinner;
-<<<<<<< HEAD
-=======
-import android.text.format.DateUtils;
->>>>>>> 5b75b542
 import android.util.AttributeSet;
 import android.view.LayoutInflater;
 import android.view.View;
@@ -43,6 +35,7 @@
 import android.widget.AdapterView;
 import android.widget.BaseAdapter;
 import android.widget.SpinnerAdapter;
+import android.widget.TextView;
 
 import org.sufficientlysecure.keychain.Constants;
 import org.sufficientlysecure.keychain.R;
@@ -50,10 +43,7 @@
 import org.sufficientlysecure.keychain.ui.adapter.KeyAdapter;
 import org.sufficientlysecure.keychain.ui.adapter.KeyAdapter.KeyItem;
 
-<<<<<<< HEAD
-
-=======
->>>>>>> 5b75b542
+
 /**
  * Use AppCompatSpinner from AppCompat lib instead of Spinner. Fixes white dropdown icon.
  * Related: http://stackoverflow.com/a/27713090
@@ -148,7 +138,6 @@
         }
     }
 
-<<<<<<< HEAD
     public long getSelectedKeyId() {
         Object item = getSelectedItem();
         return getSelectedKeyId(item);
@@ -163,10 +152,6 @@
 
     public void setPreSelectedKeyId(long selectedKeyId) {
         mPreSelectedKeyId = selectedKeyId;
-=======
-    public void setSelectedKeyId(long selectedKeyId) {
-        this.mSelectedKeyId = selectedKeyId;
->>>>>>> 5b75b542
     }
 
     protected class SelectKeyAdapter extends BaseAdapter implements SpinnerAdapter {
@@ -177,38 +162,8 @@
             inner = new KeyAdapter(getContext(), null, 0) {
 
                 @Override
-<<<<<<< HEAD
                 public boolean isEnabled(Cursor cursor) {
                     return KeySpinner.this.isItemEnabled(cursor);
-=======
-                public void bindView(View view, Context context, Cursor cursor) {
-                    TextView vKeyName = (TextView) view.findViewById(R.id.keyspinner_key_name);
-                    ImageView vKeyStatus = (ImageView) view.findViewById(R.id.keyspinner_key_status);
-                    TextView vKeyEmail = (TextView) view.findViewById(R.id.keyspinner_key_email);
-                    TextView vDuplicate = (TextView) view.findViewById(R.id.keyspinner_duplicate);
-
-                    KeyRing.UserId userId = KeyRing.splitUserId(cursor.getString(mIndexUserId));
-                    vKeyName.setText(userId.name);
-                    vKeyEmail.setText(userId.email);
-
-                    boolean duplicate = cursor.getLong(mIndexDuplicate) > 0;
-                    if (duplicate) {
-                        String dateTime = DateUtils.formatDateTime(context,
-                                cursor.getLong(mIndexCreationDate) * 1000,
-                                DateUtils.FORMAT_SHOW_DATE
-                                        | DateUtils.FORMAT_SHOW_TIME
-                                        | DateUtils.FORMAT_SHOW_YEAR
-                                        | DateUtils.FORMAT_ABBREV_MONTH);
-
-                        vDuplicate.setText(context.getString(R.string.label_key_created, dateTime));
-                        vDuplicate.setVisibility(View.VISIBLE);
-                    } else {
-                        vDuplicate.setVisibility(View.GONE);
-                    }
-
-                    boolean valid = setStatus(getContext(), cursor, vKeyStatus);
-                    setItemEnabled(view, valid);
->>>>>>> 5b75b542
                 }
 
             };
@@ -267,32 +222,17 @@
                 if (isWrongType) {
                     convertView = null;
                 }
-<<<<<<< HEAD
-=======
-                TextView vKeyName = (TextView) view.findViewById(R.id.keyspinner_key_name);
-                ImageView vKeyStatus = (ImageView) view.findViewById(R.id.keyspinner_key_status);
-                TextView vKeyEmail = (TextView) view.findViewById(R.id.keyspinner_key_email);
-                TextView vKeyDuplicate = (TextView) view.findViewById(R.id.keyspinner_duplicate);
-
-                vKeyName.setText(getNoneString());
-                vKeyEmail.setVisibility(View.GONE);
-                vKeyDuplicate.setVisibility(View.GONE);
-                vKeyStatus.setVisibility(View.GONE);
-                setItemEnabled(view, true);
-            } else {
-                view = inner.getView(position - 1, convertView, parent);
-                TextView vKeyEmail = (TextView) view.findViewById(R.id.keyspinner_key_email);
-                vKeyEmail.setVisibility(View.VISIBLE);
->>>>>>> 5b75b542
             }
 
             if (position > 0) {
                 return inner.getView(position -1, convertView, parent);
             }
 
-            return convertView != null ? convertView :
+            View view = convertView != null ? convertView :
                     LayoutInflater.from(getContext()).inflate(
                             R.layout.keyspinner_item_none, parent, false);
+            ((TextView) view.findViewById(R.id.keyspinner_key_name)).setText(getNoneString());
+            return view;
         }
 
     }
@@ -301,7 +241,6 @@
         return true;
     }
 
-<<<<<<< HEAD
     @Override
     public void onRestoreInstanceState(Parcelable state) {
         Bundle bundle = (Bundle) state;
@@ -324,10 +263,9 @@
         bundle.putLong(ARG_KEY_ID, getSelectedKeyId());
         return bundle;
     }
-=======
+
     public @StringRes int getNoneString() {
-        return R.string.choice_none;
-    }
-
->>>>>>> 5b75b542
+        return R.string.cert_none;
+    }
+
 }