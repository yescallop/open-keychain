--- conflicted
+++ resolved
@@ -174,12 +174,8 @@
         }
     }
 
-<<<<<<< HEAD
     @Deprecated
-    public Map<Long, PGPKeyRing> getPGPKeyRings(Uri queryUri) {
-=======
     public LongSparseArray<PGPKeyRing> getPGPKeyRings(Uri queryUri) {
->>>>>>> 638554f2
         Cursor cursor = mContentResolver.query(queryUri,
                 new String[]{KeyRingData.MASTER_KEY_ID, KeyRingData.KEY_RING_DATA},
                 null, null, null);
